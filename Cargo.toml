[package]
name = "substrate-subxt"
version = "0.4.0"
authors = ["Parity Technologies <admin@parity.io>"]
edition = "2018"

license = "GPL-3.0"
readme = "README.md"
description = "Submit extrinsics (transactions) to a substrate node via RPC"
keywords = ["parity", "substrate", "blockchain"]
include = ["Cargo.toml", "src/**/*.rs", "README.md", "LICENSE"]

[dependencies]
log = "0.4"
<<<<<<< HEAD
futures-preview = { version = "0.3.0-alpha.19", features = ["async-await"] }
jsonrpsee = { git = "https://github.com/paritytech/jsonrpsee/" }
=======
thiserror = "1.0"
futures = "0.1"
jsonrpc-core-client = { version = "14.0", features = ["ws"] }
>>>>>>> a9df35c5
num-traits = { version = "0.2", default-features = false }
serde = { version = "1.0", features = ["derive"] }
url = "1.7"
codec = { package = "parity-scale-codec", version = "1.1", default-features = false, features = ["derive", "full"] }

frame-metadata = { git = "https://github.com/paritytech/substrate/", package = "frame-metadata" }
frame-support = { git = "https://github.com/paritytech/substrate/", package = "frame-support" }
sp-runtime = { git = "https://github.com/paritytech/substrate/", package = "sp-runtime" }
sp-version = { git = "https://github.com/paritytech/substrate/", package = "sp-version" }
pallet-indices = { git = "https://github.com/paritytech/substrate/", package = "pallet-indices" }
hex = "0.4.0"
sc-rpc-api = { git = "https://github.com/paritytech/substrate/", package = "sc-rpc-api" }
sp-rpc = { git = "https://github.com/paritytech/substrate/", package = "sp-rpc" }
sp-core = { git = "https://github.com/paritytech/substrate/", package = "sp-core" }
sp-transaction-pool = { git = "https://github.com/paritytech/substrate/", package = "sp-transaction-pool" }

[dev-dependencies]
env_logger = "0.7"
tokio = "0.1"
wabt = "0.9"
frame-system = { git = "https://github.com/paritytech/substrate/", package = "frame-system" }
node-runtime = { git = "https://github.com/paritytech/substrate/", package = "node-runtime" }
pallet-balances = { git = "https://github.com/paritytech/substrate/", package = "pallet-balances" }
sp-keyring = { git = "https://github.com/paritytech/substrate/", package = "sp-keyring" }<|MERGE_RESOLUTION|>--- conflicted
+++ resolved
@@ -12,14 +12,9 @@
 
 [dependencies]
 log = "0.4"
-<<<<<<< HEAD
-futures-preview = { version = "0.3.0-alpha.19", features = ["async-await"] }
+thiserror = "1.0"
+futures = "0.3"
 jsonrpsee = { git = "https://github.com/paritytech/jsonrpsee/" }
-=======
-thiserror = "1.0"
-futures = "0.1"
-jsonrpc-core-client = { version = "14.0", features = ["ws"] }
->>>>>>> a9df35c5
 num-traits = { version = "0.2", default-features = false }
 serde = { version = "1.0", features = ["derive"] }
 url = "1.7"
