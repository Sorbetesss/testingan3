--- conflicted
+++ resolved
@@ -67,13 +67,8 @@
 scale-bits = "0.4.0"
 scale-decode = "0.9.0"
 scale-encode = "0.5.0"
-<<<<<<< HEAD
-serde = { version = "1.0.183" }
+serde = { version = "1.0.188" }
 serde_json = { version = "1.0.105" }
-=======
-serde = { version = "1.0.188" }
-serde_json = { version = "1.0.104" }
->>>>>>> 585195f9
 syn = { version = "2.0.15", features = ["full", "extra-traits"] }
 thiserror = "1.0.47"
 tokio = { version = "1.32", default-features = false }
