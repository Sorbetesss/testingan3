--- conflicted
+++ resolved
@@ -38,23 +38,17 @@
 substrate-rpc = { path = "../substrate/core/rpc", package = "substrate-rpc" }
 substrate-primitives = { path = "../substrate/core/primitives", package = "substrate-primitives" }
 transaction_pool = { path = "../substrate/core/transaction-pool", package = "substrate-transaction-pool" }
+node-runtime = { path = "../substrate/node/runtime/", package = "node-runtime" }
+srml-balances = { path = "../substrate/srml/balances", package = "srml-balances" }
 
 url = "1.7"
-node-runtime = { git = "https://github.com/paritytech/substrate/", package = "node-runtime" }
-srml-balances = { git = "https://github.com/paritytech/substrate/", package = "srml-balances" }
 
 [dev-dependencies]
 env_logger = "0.6"
-<<<<<<< HEAD
-substrate-keyring = { git = "https://github.com/paritytech/substrate/", package = "substrate-keyring" }
-=======
 #node-runtime = { git = "https://github.com/paritytech/substrate/", package = "node-runtime" }
 #srml-balances = { git = "https://github.com/paritytech/substrate/", package = "srml-balances" }
 #substrate-keyring = { git = "https://github.com/paritytech/substrate/", package = "substrate-keyring" }
 
-node-runtime = { path = "../substrate/node/runtime/", package = "node-runtime" }
-srml-balances = { path = "../substrate/srml/balances", package = "srml-balances" }
 substrate-keyring = { path = "../substrate/core/keyring", package = "substrate-keyring" }
->>>>>>> 54e2b145
 tokio = "0.1"
 wabt = "0.9.0"