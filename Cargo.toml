--- conflicted
+++ resolved
@@ -34,25 +34,15 @@
 
 subxt-macro = { version = "0.1.0", path = "macro" }
 
-<<<<<<< HEAD
-sp-core = { package = "sp-core", git = "https://github.com/tide-labs/substrate", branch = "tidechain" }
-sp-runtime = { package = "sp-runtime", git = "https://github.com/tide-labs/substrate", branch = "tidechain" }
+sp-core = { package = "sp-core", git = "https://github.com/tide-labs/substrate", branch = "tidechain", default-features = false }
+sp-runtime = { package = "sp-runtime", git = "https://github.com/tide-labs/substrate", branch = "tidechain", default-features = false }
 sp-version = { package = "sp-version", git = "https://github.com/tide-labs/substrate", branch = "tidechain" }
-=======
-sp-core = { version = "4.0.0", default-features = false  }
-sp-runtime = { version = "4.0.0", default-features = false }
-sp-version = "4.0.0"
->>>>>>> eb266b9b
 
 frame-metadata = "14.0.0"
 derivative = "2.2.0"
 
 [dev-dependencies]
-<<<<<<< HEAD
 sp-arithmetic = { git = "https://github.com/tide-labs/substrate", branch = "tidechain", default-features = false }
-=======
-sp-arithmetic = { version = "4.0.0", default-features = false }
->>>>>>> eb266b9b
 assert_matches = "1.5.0"
 async-std = { version = "1.9.0", features = ["attributes", "tokio1"] }
 env_logger = "0.8.3"
@@ -60,9 +50,5 @@
 wabt = "0.10.0"
 which = "4.0.2"
 test-runtime = { path = "test-runtime" }
-<<<<<<< HEAD
 
-sp-keyring = { package = "sp-keyring", git = "https://github.com/tide-labs/substrate", branch = "tidechain" }
-=======
-sp-keyring = "4.0.0"
->>>>>>> eb266b9b
+sp-keyring = { package = "sp-keyring", git = "https://github.com/tide-labs/substrate", branch = "tidechain" }