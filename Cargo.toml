[workspace]
members = [
    "cli",
    "codegen",
    "testing/substrate-runner",
    "testing/test-runtime",
    "testing/integration-tests",
    "testing/ui-tests",
    "macro",
    "metadata",
    "signer",
    "subxt"
]

# We exclude any crates that would depend on non mutually
# exclusive feature flags and thus can't compile with the
# workspace:
exclude = [
    "testing/wasm-tests",
    "signer/wasm-tests",
    "examples/wasm-example"
]
resolver = "2"

[workspace.package]
authors = ["Parity Technologies <admin@parity.io>"]
edition = "2021"
version = "0.29.0"
rust-version = "1.64.0"
license = "Apache-2.0 OR GPL-3.0"
repository = "https://github.com/paritytech/subxt"
documentation = "https://docs.rs/subxt"
homepage = "https://www.parity.io/"

[workspace.dependencies]
assert_matches = "1.5.0"
base58 = { version = "0.2.0" }
bitvec = { version = "1", default-features = false }
blake2 = { version = "0.10.4", default-features = false }
clap = { version = "4.3.11", features = ["derive", "cargo"] }
criterion = "0.4"
codec = { package = "parity-scale-codec", version = "3.4.0", default-features = false }
color-eyre = "0.6.1"
console_error_panic_hook = "0.1.7"
darling = "0.20.0"
derivative = "2.2.0"
either = "1.8.1"
frame-metadata = { version = "16.0.0", default-features = false, features = ["current", "std"] }
futures = { version = "0.3.27", default-features = false, features = ["std"] }
getrandom = { version = "0.2", default-features = false }
hex = "0.4.3"
heck = "0.4.1"
impl-serde = { version = "0.4.0" }
jsonrpsee = { version = "0.16" }
pretty_assertions = "1.4.0"
primitive-types = { version = "0.12.1", default-features = false, features = ["codec", "scale-info", "serde"] }
proc-macro-error = "1.0.4"
<<<<<<< HEAD
proc-macro2 = "1.0.66"
quote = "1.0.29"
=======
proc-macro2 = "1.0.63"
quote = "1.0.31"
>>>>>>> ab2f2a8c
regex = "1.9.1"
scale-info = "2.9.0"
scale-value = "0.10.0"
scale-bits = "0.3"
scale-decode = "0.7.0"
scale-encode = "0.3.0"
serde = { version = "1.0.171" }
serde_json = { version = "1.0.100" }
syn = { version = "2.0.15", features = ["full", "extra-traits"] }
thiserror = "1.0.40"
tokio = { version = "1.29", features = ["macros", "time", "rt-multi-thread"] }
tracing = "0.1.34"
tracing-wasm = "0.2.1"
tracing-subscriber = "0.3.17"
trybuild = "1.0.81"
wabt = "0.10.0"
wasm-bindgen-test = "0.3.24"
which = "4.4.0"

# Light client support:
smoldot-light = { version = "0.6.0", default-features = false }
tokio-stream = "0.1.14"
futures-util = "0.3.28"

# Substrate crates:
sp-core = { version = "21.0.0", default-features = false }
sp-core-hashing = "9.0.0"
sp-runtime = "24.0.0"
sp-keyring = "24.0.0"
sp-version = "22.0.0"

# Subxt workspace crates:
subxt = { version = "0.29.0", path = "subxt", default-features = false }
subxt-macro = { version = "0.29.0", path = "macro" }
subxt-metadata = { version = "0.29.0", path = "metadata" }
subxt-codegen = { version = "0.29.0", path = "codegen" }
subxt-signer = { version = "0.29.0", path = "signer" }
test-runtime = { path = "testing/test-runtime" }
substrate-runner = { path = "testing/substrate-runner" }

# subxt-signer deps that I expect aren't useful anywhere else:
bip39 = "2.0.0"
hmac = "0.12.1"
pbkdf2 = { version = "0.12.2", default-features = false }
schnorrkel = "0.10.2"
secrecy = "0.8.0"
sha2 = "0.10.6"
zeroize = { version = "1", default-features = false }<|MERGE_RESOLUTION|>--- conflicted
+++ resolved
@@ -55,13 +55,8 @@
 pretty_assertions = "1.4.0"
 primitive-types = { version = "0.12.1", default-features = false, features = ["codec", "scale-info", "serde"] }
 proc-macro-error = "1.0.4"
-<<<<<<< HEAD
 proc-macro2 = "1.0.66"
-quote = "1.0.29"
-=======
-proc-macro2 = "1.0.63"
 quote = "1.0.31"
->>>>>>> ab2f2a8c
 regex = "1.9.1"
 scale-info = "2.9.0"
 scale-value = "0.10.0"
