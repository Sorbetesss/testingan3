--- conflicted
+++ resolved
@@ -28,13 +28,8 @@
 [workspace.package]
 authors = ["Parity Technologies <admin@parity.io>"]
 edition = "2021"
-<<<<<<< HEAD
-version = "0.30.0"
+version = "0.30.1"
 rust-version = "1.70.0"
-=======
-version = "0.30.1"
-rust-version = "1.64.0"
->>>>>>> 26acef1a
 license = "Apache-2.0 OR GPL-3.0"
 repository = "https://github.com/paritytech/subxt"
 documentation = "https://docs.rs/subxt"
