// Copyright 2019-2023 Parity Technologies (UK) Ltd.
// This file is dual-licensed as Apache-2.0 or GPL-3.0.
// see LICENSE for license details.

#![deny(unused_crate_dependencies)]

mod commands;
mod utils;

use clap::Parser as ClapParser;

/// Subxt utilities for interacting with Substrate based nodes.
#[derive(Debug, ClapParser)]
enum Command {
    Metadata(commands::metadata::Opts),
    Codegen(commands::codegen::Opts),
    Compatibility(commands::compatibility::Opts),
    Diff(commands::diff::Opts),
    Version(commands::version::Opts),
    Explore(commands::explore::Opts),
}

#[tokio::main]
async fn main() -> color_eyre::Result<()> {
    color_eyre::install()?;
    let args = Command::parse();
    let mut output = std::io::stdout();
    match args {
<<<<<<< HEAD
        Command::Metadata(opts) => commands::metadata::run(opts).await,
        Command::Codegen(opts) => commands::codegen::run(opts).await,
        Command::Compatibility(opts) => commands::compatibility::run(opts).await,
        Command::Diff(opts) => commands::diff::run(opts).await,
        Command::Version(opts) => commands::version::run(opts),
        Command::Explore(opts) => commands::explore::run(opts).await,
=======
        Command::Metadata(opts) => commands::metadata::run(opts, &mut output).await,
        Command::Codegen(opts) => commands::codegen::run(opts, &mut output).await,
        Command::Compatibility(opts) => commands::compatibility::run(opts, &mut output).await,
        Command::Version(opts) => commands::version::run(opts, &mut output),
        Command::Explore(opts) => commands::explore::run(opts, &mut output).await,
>>>>>>> 3cfe91e3
    }
}<|MERGE_RESOLUTION|>--- conflicted
+++ resolved
@@ -26,19 +26,11 @@
     let args = Command::parse();
     let mut output = std::io::stdout();
     match args {
-<<<<<<< HEAD
-        Command::Metadata(opts) => commands::metadata::run(opts).await,
-        Command::Codegen(opts) => commands::codegen::run(opts).await,
-        Command::Compatibility(opts) => commands::compatibility::run(opts).await,
-        Command::Diff(opts) => commands::diff::run(opts).await,
-        Command::Version(opts) => commands::version::run(opts),
-        Command::Explore(opts) => commands::explore::run(opts).await,
-=======
         Command::Metadata(opts) => commands::metadata::run(opts, &mut output).await,
         Command::Codegen(opts) => commands::codegen::run(opts, &mut output).await,
         Command::Compatibility(opts) => commands::compatibility::run(opts, &mut output).await,
+        Command::Diff(opts) => commands::diff::run(opts, &mut output).await,
         Command::Version(opts) => commands::version::run(opts, &mut output),
         Command::Explore(opts) => commands::explore::run(opts, &mut output).await,
->>>>>>> 3cfe91e3
     }
 }