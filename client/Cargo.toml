--- conflicted
+++ resolved
@@ -17,12 +17,6 @@
 futures01 = { package = "futures", version = "0.1.29" }
 jsonrpsee-types = "0.3.0"
 log = "0.4.13"
-<<<<<<< HEAD
-sc-network = { package = "sc-network", version = "0.9.0", git = "https://github.com/darwinia-network/substrate.git", branch = "main", default-features = false }
-sc-client-db = { package = "sc-client-db", version = "0.9.0", git = "https://github.com/darwinia-network/substrate.git", branch = "main" }
-sc-service = { package = "sc-service", version = "0.9.0", git = "https://github.com/darwinia-network/substrate.git", branch = "main", default-features = false }
-=======
->>>>>>> 414f8177
 serde_json = "1.0.61"
 thiserror = "1.0.23"
 
@@ -31,8 +25,10 @@
 sc-network = { version = "0.9.0", default-features = false }
 sc-service = { version = "0.9.0", default-features = false }
 
+
+
 [target.'cfg(target_arch="x86_64")'.dependencies]
-sc-service = { package = "sc-service", version = "0.9.0", git = "https://github.com/darwinia-network/substrate.git", branch = "main", default-features = false, features = ["wasmtime"] }
+sc-service = { version = "0.9.0", default-features = false, features = ["wasmtime"] }
 
 [dev-dependencies]
 async-std = { version = "1.8.0", features = ["attributes"] }
