--- conflicted
+++ resolved
@@ -15,24 +15,14 @@
 async-std = "1.8.0"
 futures = { version = "0.3.9", features = ["compat"], package = "futures" }
 futures01 = { package = "futures", version = "0.1.29" }
-<<<<<<< HEAD
-jsonrpsee-types = { git = "https://github.com/paritytech/jsonrpsee", branch = "v2" }
-jsonrpsee-ws-client = { git = "https://github.com/paritytech/jsonrpsee", branch = "v2" }
-log = "0.4.11"
-sc-network = { version = "0.8.0", default-features = false }
-sc-service = { version = "0.8.0", default-features = false }
-serde_json = "1.0.57"
-sp-keyring = "2.0.0"
-thiserror = "1.0.20"
-=======
-jsonrpsee = "0.1.0"
+jsonrpsee-types = { git = "https://github.com/paritytech/jsonrpsee" }
+jsonrpsee-ws-client = { git = "https://github.com/paritytech/jsonrpsee" }
 log = "0.4.13"
 sc-network = { version = "0.8.1", default-features = false }
 sc-service = { version = "0.8.1", default-features = false }
 serde_json = "1.0.61"
 sp-keyring = "2.0.1"
 thiserror = "1.0.23"
->>>>>>> 5a0201c1
 
 [dev-dependencies]
 async-std = { version = "1.8.0", features = ["attributes"] }
