[package]
name = "subxt-codegen"
version = "0.26.0"
authors = ["Parity Technologies <admin@parity.io>"]
edition = "2021"
publish = true

license = "Apache-2.0 OR GPL-3.0"
repository = "https://github.com/paritytech/subxt"
documentation = "https://docs.rs/subxt-codegen"
homepage = "https://www.parity.io/"
description = "Generate an API for interacting with a substrate node from FRAME metadata"

[dependencies]
codec = { package = "parity-scale-codec", version = "3.0.0", default-features = false, features = ["derive", "full"] }
darling = "0.14.0"
frame-metadata = "15.0.0"
<<<<<<< HEAD
heck = "0.4.0"
proc-macro2 = "1.0.51"
=======
heck = "0.4.1"
proc-macro2 = "1.0.24"
>>>>>>> 45bfe686
proc-macro-error = "1.0.4"
quote = "1.0.8"
syn = "1.0.58"
scale-info = "2.0.0"
subxt-metadata = { version = "0.26.0", path = "../metadata" }
jsonrpsee = { version = "0.16.0", features = ["async-client", "client-ws-transport", "http-client"] }
hex = "0.4.3"
tokio = { version = "1.25", features = ["macros", "rt-multi-thread"] }

[dev-dependencies]
bitvec = { version = "1.0.0", default-features = false, features = ["alloc"] }
scale-info = { version = "2.0.0", features = ["bit-vec"] }
pretty_assertions = "1.0.0"<|MERGE_RESOLUTION|>--- conflicted
+++ resolved
@@ -15,13 +15,8 @@
 codec = { package = "parity-scale-codec", version = "3.0.0", default-features = false, features = ["derive", "full"] }
 darling = "0.14.0"
 frame-metadata = "15.0.0"
-<<<<<<< HEAD
-heck = "0.4.0"
+heck = "0.4.1"
 proc-macro2 = "1.0.51"
-=======
-heck = "0.4.1"
-proc-macro2 = "1.0.24"
->>>>>>> 45bfe686
 proc-macro-error = "1.0.4"
 quote = "1.0.8"
 syn = "1.0.58"
