--- conflicted
+++ resolved
@@ -107,11 +107,7 @@
         .unzip();
 
     let call_ty = type_gen.resolve_type(call.ty.id);
-<<<<<<< HEAD
-    let docs = call_ty.docs;
-=======
     let docs = &call_ty.docs;
->>>>>>> c08eb6c8
     let docs = should_gen_docs
         .then_some(quote! { #( #[doc = #docs ] )* })
         .unwrap_or_default();
