--- conflicted
+++ resolved
@@ -40,12 +40,8 @@
     pallet: &PalletMetadata<PortableForm>,
     types_mod_ident: &syn::Ident,
     crate_path: &CratePath,
-<<<<<<< HEAD
+    should_gen_docs: bool,
 ) -> Result<TokenStream2, CodegenError> {
-=======
-    should_gen_docs: bool,
-) -> TokenStream2 {
->>>>>>> 5320ca9d
     // Early return if the pallet has no calls.
     let Some(call) = &pallet.calls else {
         return Ok(quote!());
@@ -57,13 +53,8 @@
         |name| name.to_upper_camel_case().into(),
         "Call",
         crate_path,
-<<<<<<< HEAD
+        should_gen_docs,
     )?;
-
-=======
-        should_gen_docs,
-    );
->>>>>>> 5320ca9d
     let (call_structs, call_fns): (Vec<_>, Vec<_>) = struct_defs
         .iter_mut()
         .map(|(variant_name, struct_def)| {
@@ -135,13 +126,8 @@
         .then_some(quote! { #( #[doc = #docs ] )* })
         .unwrap_or_default();
 
-<<<<<<< HEAD
     Ok(quote! {
-        #( #[doc = #docs ] )*
-=======
-    quote! {
         #docs
->>>>>>> 5320ca9d
         pub mod calls {
             use super::root_mod;
             use super::#types_mod_ident;
