// Copyright 2019-2023 Parity Technologies (UK) Ltd.
// This file is dual-licensed as Apache-2.0 or GPL-3.0.
// see LICENSE for license details.

use crate::{types::TypeGenerator, CratePath};
use frame_metadata::PalletMetadata;
use proc_macro2::TokenStream as TokenStream2;
use quote::quote;
use scale_info::form::PortableForm;

use super::CodegenError;

/// Generate events from the provided pallet metadata.
///
/// The function creates a new module named `events` under the pallet's module.
///
/// ```ignore
/// pub mod PalletName {
///     pub mod events {
///     ...
///     }
/// }
/// ```
///
/// The function generates the events as rust structs that implement the `subxt::event::StaticEvent` trait
/// to uniquely identify the event's identity when creating the extrinsic.
///
/// ```ignore
/// pub struct EventName {
///      pub event_param: type,
/// }
/// impl ::subxt::events::StaticEvent for EventName {
/// ...
/// }
/// ```
///
/// # Arguments
///
/// - `type_gen` - The type generator containing all types defined by metadata.
/// - `pallet` - Pallet metadata from which the events are generated.
/// - `types_mod_ident` - The ident of the base module that we can use to access the generated types from.
pub fn generate_events(
    type_gen: &TypeGenerator,
    pallet: &PalletMetadata<PortableForm>,
    types_mod_ident: &syn::Ident,
    crate_path: &CratePath,
    should_gen_docs: bool,
) -> Result<TokenStream2, CodegenError> {
    // Early return if the pallet has no events.
    let Some(event) = &pallet.event else {
        return Ok(quote!())
    };

    let struct_defs = super::generate_structs_from_variants(
        type_gen,
        event.ty.id,
        |name| name.into(),
        "Event",
        crate_path,
        should_gen_docs,
    )?;

    let event_structs = struct_defs.iter().map(|(variant_name, struct_def)| {
        let pallet_name = &pallet.name;
        let event_struct = &struct_def.name;
        let event_name = variant_name;

        quote! {
            #struct_def

            impl #crate_path::events::StaticEvent for #event_struct {
                const PALLET: &'static str = #pallet_name;
                const EVENT: &'static str = #event_name;
            }
        }
    });
    let event_type = type_gen.resolve_type_path(event.ty.id);
    let event_ty = type_gen.resolve_type(event.ty.id);
<<<<<<< HEAD
    let docs = event_ty.docs;
=======
    let docs = &event_ty.docs;
>>>>>>> c08eb6c8
    let docs = should_gen_docs
        .then_some(quote! { #( #[doc = #docs ] )* })
        .unwrap_or_default();

    Ok(quote! {
        #docs
        pub type Event = #event_type;
        pub mod events {
            use super::#types_mod_ident;
            #( #event_structs )*
        }
    })
}<|MERGE_RESOLUTION|>--- conflicted
+++ resolved
@@ -76,11 +76,7 @@
     });
     let event_type = type_gen.resolve_type_path(event.ty.id);
     let event_ty = type_gen.resolve_type(event.ty.id);
-<<<<<<< HEAD
-    let docs = event_ty.docs;
-=======
     let docs = &event_ty.docs;
->>>>>>> c08eb6c8
     let docs = should_gen_docs
         .then_some(quote! { #( #[doc = #docs ] )* })
         .unwrap_or_default();
