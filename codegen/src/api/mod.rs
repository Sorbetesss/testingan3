--- conflicted
+++ resolved
@@ -120,11 +120,8 @@
 /// * `derives` - Provide custom derives for the generated types.
 /// * `type_substitutes` - Provide custom type substitutes.
 /// * `crate_path` - Path to the `subxt` crate.
-<<<<<<< HEAD
+/// * `should_gen_docs` - True if the generated API contains the documentation from the metadata.
 /// * `runtime_types_only` - Whether to limit code generation to only runtime types.
-=======
-/// * `should_gen_docs` - True if the generated API contains the documentation from the metadata.
->>>>>>> ae63d3d4
 ///
 /// **Note:** This is a wrapper over [RuntimeGenerator] for static metadata use-cases.
 pub fn generate_runtime_api_from_path<P>(
@@ -133,13 +130,9 @@
     derives: DerivesRegistry,
     type_substitutes: TypeSubstitutes,
     crate_path: CratePath,
-<<<<<<< HEAD
+    should_gen_docs: bool,
     runtime_types_only: bool,
-) -> TokenStream2
-=======
-    should_gen_docs: bool,
 ) -> Result<TokenStream2, CodegenError>
->>>>>>> ae63d3d4
 where
     P: AsRef<path::Path>,
 {
@@ -155,11 +148,8 @@
         derives,
         type_substitutes,
         crate_path,
-<<<<<<< HEAD
+        should_gen_docs,
         runtime_types_only,
-=======
-        should_gen_docs,
->>>>>>> ae63d3d4
     )
 }
 
@@ -174,11 +164,8 @@
 /// * `derives` - Provide custom derives for the generated types.
 /// * `type_substitutes` - Provide custom type substitutes.
 /// * `crate_path` - Path to the `subxt` crate.
-<<<<<<< HEAD
+/// * `should_gen_docs` - True if the generated API contains the documentation from the metadata.
 /// * `runtime_types_only` - Whether to limit code generation to only runtime types.
-=======
-/// * `should_gen_docs` - True if the generated API contains the documentation from the metadata.
->>>>>>> ae63d3d4
 ///
 /// **Note:** This is a wrapper over [RuntimeGenerator] for static metadata use-cases.
 pub fn generate_runtime_api_from_url(
@@ -187,16 +174,10 @@
     derives: DerivesRegistry,
     type_substitutes: TypeSubstitutes,
     crate_path: CratePath,
-<<<<<<< HEAD
+    should_gen_docs: bool,
     runtime_types_only: bool,
-) -> TokenStream2 {
-    let bytes = fetch_metadata_bytes_blocking(url)
-        .unwrap_or_else(|e| abort_call_site!("Failed to obtain metadata: {}", e));
-=======
-    should_gen_docs: bool,
 ) -> Result<TokenStream2, CodegenError> {
     let bytes = fetch_metadata_bytes_blocking(url)?;
->>>>>>> ae63d3d4
 
     generate_runtime_api_from_bytes(
         item_mod,
@@ -204,11 +185,8 @@
         derives,
         type_substitutes,
         crate_path,
-<<<<<<< HEAD
+        should_gen_docs,
         runtime_types_only,
-=======
-        should_gen_docs,
->>>>>>> ae63d3d4
     )
 }
 
@@ -221,11 +199,8 @@
 /// * `derives` - Provide custom derives for the generated types.
 /// * `type_substitutes` - Provide custom type substitutes.
 /// * `crate_path` - Path to the `subxt` crate.
-<<<<<<< HEAD
+/// * `should_gen_docs` - True if the generated API contains the documentation from the metadata.
 /// * `runtime_types_only` - Whether to limit code generation to only runtime types.
-=======
-/// * `should_gen_docs` - True if the generated API contains the documentation from the metadata.
->>>>>>> ae63d3d4
 ///
 /// **Note:** This is a wrapper over [RuntimeGenerator] for static metadata use-cases.
 pub fn generate_runtime_api_from_bytes(
@@ -234,32 +209,29 @@
     derives: DerivesRegistry,
     type_substitutes: TypeSubstitutes,
     crate_path: CratePath,
-<<<<<<< HEAD
+    should_gen_docs: bool,
     runtime_types_only: bool,
-) -> TokenStream2 {
-    let metadata = frame_metadata::RuntimeMetadataPrefixed::decode(&mut &bytes[..])
-        .unwrap_or_else(|e| abort_call_site!("Failed to decode metadata: {}", e));
+) -> Result<TokenStream2, CodegenError> {
+    let metadata = frame_metadata::RuntimeMetadataPrefixed::decode(&mut &bytes[..])?;
 
     let generator = RuntimeGenerator::new(metadata);
     if runtime_types_only {
-        generator.generate_runtime_types(item_mod, derives, type_substitutes, crate_path)
+        generator.generate_runtime_types(
+            item_mod,
+            derives,
+            type_substitutes,
+            crate_path,
+            should_gen_docs,
+        )
     } else {
-        generator.generate_runtime(item_mod, derives, type_substitutes, crate_path)
+        generator.generate_runtime(
+            item_mod,
+            derives,
+            type_substitutes,
+            crate_path,
+            should_gen_docs,
+        )
     }
-=======
-    should_gen_docs: bool,
-) -> Result<TokenStream2, CodegenError> {
-    let metadata = frame_metadata::RuntimeMetadataPrefixed::decode(&mut &bytes[..])?;
-
-    let generator = RuntimeGenerator::new(metadata);
-    generator.generate_runtime(
-        item_mod,
-        derives,
-        type_substitutes,
-        crate_path,
-        should_gen_docs,
-    )
->>>>>>> ae63d3d4
 }
 
 /// Create the API for interacting with a Substrate runtime.
@@ -288,16 +260,18 @@
     /// * `derives` - Provide custom derives for the generated types.
     /// * `type_substitutes` - Provide custom type substitutes.
     /// * `crate_path` - Path to the `subxt` crate.
+    /// * `should_gen_docs` - True if the generated API contains the documentation from the metadata.
     pub fn generate_runtime_types(
         &self,
         item_mod: syn::ItemMod,
         derives: DerivesRegistry,
         type_substitutes: TypeSubstitutes,
         crate_path: CratePath,
-    ) -> TokenStream2 {
+        should_gen_docs: bool,
+    ) -> Result<TokenStream2, CodegenError> {
         let item_mod_attrs = item_mod.attrs.clone();
 
-        let item_mod_ir = ir::ItemMod::from(item_mod);
+        let item_mod_ir = ir::ItemMod::try_from(item_mod)?;
         let mod_ident = &item_mod_ir.ident;
         let rust_items = item_mod_ir.rust_items();
 
@@ -307,10 +281,11 @@
             type_substitutes,
             derives,
             crate_path,
+            should_gen_docs,
         );
-        let types_mod = type_gen.generate_types_mod();
-
-        quote! {
+        let types_mod = type_gen.generate_types_mod()?;
+
+        Ok(quote! {
             #( #item_mod_attrs )*
             #[allow(dead_code, unused_imports, non_camel_case_types)]
             #[allow(clippy::all)]
@@ -322,7 +297,7 @@
                 use super::#mod_ident as root_mod;
                 #types_mod
             }
-        }
+        })
     }
 
     /// Generate the API for interacting with a Substrate runtime.
@@ -331,6 +306,9 @@
     ///
     /// * `item_mod` - The module declaration for which the API is implemented.
     /// * `derives` - Provide custom derives for the generated types.
+    /// * `type_substitutes` - Provide custom type substitutes.
+    /// * `crate_path` - Path to the `subxt` crate.
+    /// * `should_gen_docs` - True if the generated API contains the documentation from the metadata.
     pub fn generate_runtime(
         &self,
         item_mod: syn::ItemMod,
