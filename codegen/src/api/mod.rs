--- conflicted
+++ resolved
@@ -453,13 +453,9 @@
                     fields,
                     Some(parse_quote!(pub)),
                     type_gen,
-<<<<<<< HEAD
+                    var.docs(),
                 );
                 (var.name().to_string(), struct_def)
-=======
-                    var.docs(),
-                )
->>>>>>> 8afb2e55
             })
             .collect()
     } else {
