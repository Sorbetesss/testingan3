// Copyright 2019-2023 Parity Technologies (UK) Ltd.
// This file is dual-licensed as Apache-2.0 or GPL-3.0.
// see LICENSE for license details.

//! Generate code for submitting extrinsics and query storage of a Substrate runtime.

mod calls;
mod constants;
mod custom_values;
mod errors;
mod events;
mod runtime_apis;
mod storage;

use scale_typegen::typegen::ir::type_ir::{CompositeFieldIR, CompositeIR, CompositeIRKind};
use scale_typegen::typegen::type_params::TypeParameters;
use scale_typegen::typegen::type_path::TypePath;
use scale_typegen::TypeGenerator;
use subxt_metadata::Metadata;
use syn::{parse_quote, Ident};

use crate::error::CodegenError;
use crate::subxt_type_gen_settings;
use crate::{api::custom_values::generate_custom_values, ir};

use heck::{ToSnakeCase as _, ToUpperCamelCase};
use proc_macro2::TokenStream as TokenStream2;
use quote::{format_ident, quote};

/// Create the API for interacting with a Substrate runtime.
pub struct RuntimeGenerator {
    metadata: Metadata,
}

impl RuntimeGenerator {
    /// Create a new runtime generator from the provided metadata.
    ///
    /// **Note:** If you have the metadata path, URL or bytes to hand, prefer to use
    /// `GenerateRuntimeApi` for generating the runtime API from that.
    ///
    /// # Panics
    ///
    /// Panics if the runtime metadata version is not supported.
    ///
    /// Supported versions: v14 and v15.
    pub fn new(mut metadata: Metadata) -> Self {
        metadata.ensure_unique_type_paths();
        RuntimeGenerator { metadata }
    }

    /// Generate the API for interacting with a Substrate runtime.
    ///
    /// # Arguments
    ///
    /// * `item_mod` - The module declaration for which the API is implemented.
    /// * `derives` - Provide custom derives for the generated types.
    /// * `type_substitutes` - Provide custom type substitutes.
    /// * `crate_path` - Path to the `subxt` crate.
    /// * `should_gen_docs` - True if the generated API contains the documentation from the metadata.
    pub fn generate_runtime_types(
        &self,
        item_mod: syn::ItemMod,
        derives: scale_typegen::DerivesRegistry,
        type_substitutes: scale_typegen::TypeSubstitutes,
        crate_path: syn::Path,
        should_gen_docs: bool,
    ) -> Result<TokenStream2, CodegenError> {
        let item_mod_attrs = item_mod.attrs.clone();
        let item_mod_ir = ir::ItemMod::try_from(item_mod)?;

        let settings =
            subxt_type_gen_settings(derives, type_substitutes, &crate_path, should_gen_docs);

        let type_gen = TypeGenerator::new(self.metadata.types(), &settings);
        let types_mod = type_gen.generate_types_mod()?;
        let mod_ident = &item_mod_ir.ident;
        let rust_items = item_mod_ir.rust_items();

        Ok(quote! {
            #( #item_mod_attrs )*
            #[allow(dead_code, unused_imports, non_camel_case_types)]
            #[allow(clippy::all)]
            #[allow(rustdoc::broken_intra_doc_links)]
            pub mod #mod_ident {
                // Preserve any Rust items that were previously defined in the adorned module
                #( #rust_items ) *

                // Make it easy to access the root items via `root_mod` at different levels
                // without reaching out of this module.
                #[allow(unused_imports)]
                mod root_mod {
                    pub use super::*;
                }

                #types_mod
            }
        })
    }

    /// Generate the API for interacting with a Substrate runtime.
    ///
    /// # Arguments
    ///
    /// * `item_mod` - The module declaration for which the API is implemented.
    /// * `derives` - Provide custom derives for the generated types.
    /// * `type_substitutes` - Provide custom type substitutes.
    /// * `crate_path` - Path to the `subxt` crate.
    /// * `should_gen_docs` - True if the generated API contains the documentation from the metadata.
    pub fn generate_runtime(
        &self,
        item_mod: syn::ItemMod,
        derives: scale_typegen::DerivesRegistry,
        type_substitutes: scale_typegen::TypeSubstitutes,
        crate_path: syn::Path,
        should_gen_docs: bool,
    ) -> Result<TokenStream2, CodegenError> {
        let item_mod_attrs = item_mod.attrs.clone();
        let item_mod_ir = ir::ItemMod::try_from(item_mod)?;

        let settings =
            subxt_type_gen_settings(derives, type_substitutes, &crate_path, should_gen_docs);

        let type_gen = TypeGenerator::new(self.metadata.types(), &settings);
        let types_mod = type_gen.generate_types_mod()?;
        let types_mod_ident = type_gen.types_mod_ident();
        let pallets_with_mod_names = self
            .metadata
            .pallets()
            .map(|pallet| {
                (
                    pallet,
                    format_ident!("{}", pallet.name().to_string().to_snake_case()),
                )
            })
            .collect::<Vec<_>>();

        // Pallet names and their length are used to create PALLETS array.
        // The array is used to identify the pallets composing the metadata for
        // validation of just those pallets.
        let pallet_names: Vec<_> = self
            .metadata
            .pallets()
            .map(|pallet| pallet.name())
            .collect();
        let pallet_names_len = pallet_names.len();

        let runtime_api_names: Vec<_> = self
            .metadata
            .runtime_api_traits()
            .map(|api| api.name().to_string())
            .collect();
        let runtime_api_names_len = runtime_api_names.len();

        let metadata_hash = self.metadata.hasher().hash();

        let modules = pallets_with_mod_names
            .iter()
            .map(|(pallet, mod_name)| {
                let calls = calls::generate_calls(&type_gen, pallet, &crate_path)?;

                let event = events::generate_events(&type_gen, pallet, &crate_path)?;

                let storage_mod = storage::generate_storage(&type_gen, pallet, &crate_path)?;

                let constants_mod = constants::generate_constants(&type_gen, pallet, &crate_path)?;

                let errors = errors::generate_error_type_alias(&type_gen, pallet)?;

                Ok(quote! {
                    pub mod #mod_name {
                        use super::root_mod;
                        use super::#types_mod_ident;
                        #errors
                        #calls
                        #event
                        #storage_mod
                        #constants_mod
                    }
                })
            })
            .collect::<Result<Vec<_>, CodegenError>>()?;

        let mod_ident = &item_mod_ir.ident;
        let pallets_with_constants: Vec<_> = pallets_with_mod_names
            .iter()
            .filter_map(|(pallet, pallet_mod_name)| {
                pallet
                    .constants()
                    .next()
                    .is_some()
                    .then_some(pallet_mod_name)
            })
            .collect();

        let pallets_with_storage: Vec<_> = pallets_with_mod_names
            .iter()
            .filter_map(|(pallet, pallet_mod_name)| pallet.storage().map(|_| pallet_mod_name))
            .collect();

        let pallets_with_calls: Vec<_> = pallets_with_mod_names
            .iter()
            .filter_map(|(pallet, pallet_mod_name)| pallet.call_ty_id().map(|_| pallet_mod_name))
            .collect();

        let rust_items = item_mod_ir.rust_items();

        let apis_mod = runtime_apis::generate_runtime_apis(
            &self.metadata,
            &type_gen,
            types_mod_ident,
            &crate_path,
        )?;

        // Fetch the paths of the outer enums.
        // Substrate exposes those under `kitchensink_runtime`, while Polkadot under `polkadot_runtime`.

        let call_path = type_gen.resolve_type_path(self.metadata.outer_enums().call_enum_ty())?;
        let event_path = type_gen.resolve_type_path(self.metadata.outer_enums().event_enum_ty())?;
        let error_path = type_gen.resolve_type_path(self.metadata.outer_enums().error_enum_ty())?;

        let custom_values = generate_custom_values(&self.metadata, &type_gen, &crate_path);

        Ok(quote! {
            #( #item_mod_attrs )*
            #[allow(dead_code, unused_imports, non_camel_case_types)]
            #[allow(clippy::all)]
            #[allow(rustdoc::broken_intra_doc_links)]
            pub mod #mod_ident {
                // Preserve any Rust items that were previously defined in the adorned module.
                #( #rust_items ) *

                // Make it easy to access the root items via `root_mod` at different levels
                // without reaching out of this module.
                #[allow(unused_imports)]
                mod root_mod {
                    pub use super::*;
                }

                // Identify the pallets composing the static metadata by name.
                pub static PALLETS: [&str; #pallet_names_len] = [ #(#pallet_names,)* ];

                // Runtime APIs in the metadata by name.
                pub static RUNTIME_APIS: [&str; #runtime_api_names_len] = [ #(#runtime_api_names,)* ];

                /// The error type returned when there is a runtime issue.
                pub type DispatchError = #types_mod_ident::sp_runtime::DispatchError;

                /// The outer event enum.
                pub type Event = #event_path;

                /// The outer extrinsic enum.
                pub type Call = #call_path;

                /// The outer error enum representing the DispatchError's Module variant.
                pub type Error = #error_path;

                pub fn constants() -> ConstantsApi {
                    ConstantsApi
                }

                pub fn storage() -> StorageApi {
                    StorageApi
                }

                pub fn tx() -> TransactionApi {
                    TransactionApi
                }

                pub fn apis() -> runtime_apis::RuntimeApi {
                    runtime_apis::RuntimeApi
                }

                #apis_mod

                pub fn custom() -> CustomValuesApi {
                    CustomValuesApi
                }

                #custom_values

                pub struct ConstantsApi;
                impl ConstantsApi {
                    #(
                        pub fn #pallets_with_constants(&self) -> #pallets_with_constants::constants::ConstantsApi {
                            #pallets_with_constants::constants::ConstantsApi
                        }
                    )*
                }

                pub struct StorageApi;
                impl StorageApi {
                    #(
                        pub fn #pallets_with_storage(&self) -> #pallets_with_storage::storage::StorageApi {
                            #pallets_with_storage::storage::StorageApi
                        }
                    )*
                }

                pub struct TransactionApi;
                impl TransactionApi {
                    #(
                        pub fn #pallets_with_calls(&self) -> #pallets_with_calls::calls::TransactionApi {
                            #pallets_with_calls::calls::TransactionApi
                        }
                    )*
                }

                /// check whether the metadata provided is aligned with this statically generated code.
                pub fn is_codegen_valid_for(metadata: &#crate_path::Metadata) -> bool {
                    let runtime_metadata_hash = metadata
                        .hasher()
                        .only_these_pallets(&PALLETS)
                        .only_these_runtime_apis(&RUNTIME_APIS)
                        .hash();
                    runtime_metadata_hash == [ #(#metadata_hash,)* ]
                }

                #( #modules )*
                #types_mod
            }
        })
    }
}

/// Return a vector of tuples of variant names and corresponding struct definitions.
pub fn generate_structs_from_variants<F>(
    type_gen: &TypeGenerator,
    type_id: u32,
    variant_to_struct_name: F,
    error_message_type_name: &str,
) -> Result<Vec<StructFromVariant>, CodegenError>
where
    F: Fn(&str) -> std::borrow::Cow<str>,
{
    let ty = type_gen.resolve_type(type_id)?;

    let scale_info::TypeDef::Variant(variant) = &ty.type_def else {
        return Err(CodegenError::InvalidType(error_message_type_name.into()));
    };

    variant
        .variants
        .iter()
        .map(|var| {
            let mut type_params = TypeParameters::from_scale_info(&[]);
            let composite_ir_kind =
                type_gen.create_composite_ir_kind(&var.fields, &mut type_params)?;
            let struct_name = variant_to_struct_name(&var.name);
            let mut composite = CompositeIR::new(
<<<<<<< HEAD
                syn::parse_str(&struct_name).expect("enum variant name is valid ident"),
=======
                syn::parse_str(&struct_name).expect("enum variant is a valid ident; qed"),
>>>>>>> 0f48d542
                composite_ir_kind,
                type_gen.docs_from_scale_info(&var.docs),
            );

            let type_alias_mod = generate_type_alias_mod(&mut composite, type_gen);
            Ok(StructFromVariant {
                variant_name: var.name.to_string(),
                composite,
                type_alias_mod,
            })
        })
        .collect()
}

pub struct StructFromVariant {
    variant_name: String,
    composite: CompositeIR,
    type_alias_mod: TokenStream2,
}

/// Modifies the composite, by replacing its types with references to the generated type alias module.
/// Returns the TokenStream of the type alias module.
///
/// E.g a struct like this:
/// ```ignore
/// pub struct SetMaxCodeSize {
///     pub new: ::core::primitive::u32,
/// }
/// ```
/// will be made into this:
/// ```ignore
/// pub struct SetMaxCodeSize {
///     pub new: set_max_code_size::New,
/// }
/// ```
/// And the type alias module will look like this:
/// ```ignore
/// pub mod set_max_code_size {
///     use super::runtime_types;
///     pub type New = ::core::primitive::u32;
/// }
/// ```
pub fn generate_type_alias_mod(
    composite: &mut CompositeIR,
    type_gen: &TypeGenerator,
) -> TokenStream2 {
    let mut aliases: Vec<TokenStream2> = vec![];
    let alias_mod_name: Ident = syn::parse_str(&composite.name.to_string().to_snake_case())
        .expect("composite name in snake_case should be a valid identifier");

    let mut modify_field_to_be_type_alias = |field: &mut CompositeFieldIR, alias_name: Ident| {
        let type_path = &field.type_path;
        aliases.push(quote!(pub type #alias_name = #type_path;));

        let type_alias_path: syn::Path = parse_quote!(#alias_mod_name::#alias_name);
        field.type_path = TypePath::from_syn_path(type_alias_path);
    };

    match &mut composite.kind {
        CompositeIRKind::NoFields => {
            return quote!(); // no types mod generated for unit structs.
        }
        CompositeIRKind::Named(named) => {
            for (name, field) in named.iter_mut() {
                let alias_name = format_ident!("{}", name.to_string().to_upper_camel_case());
                modify_field_to_be_type_alias(field, alias_name);
            }
        }
        CompositeIRKind::Unnamed(unnamed) => {
            for (i, field) in unnamed.iter_mut().enumerate() {
                let alias_name = format_ident!("Field{}", i);
                modify_field_to_be_type_alias(field, alias_name);
            }
        }
    };

    let types_mod_ident = type_gen.types_mod_ident();
    quote!(pub mod #alias_mod_name {
        use super::#types_mod_ident;
        #( #aliases )*
    })
}<|MERGE_RESOLUTION|>--- conflicted
+++ resolved
@@ -347,11 +347,7 @@
                 type_gen.create_composite_ir_kind(&var.fields, &mut type_params)?;
             let struct_name = variant_to_struct_name(&var.name);
             let mut composite = CompositeIR::new(
-<<<<<<< HEAD
-                syn::parse_str(&struct_name).expect("enum variant name is valid ident"),
-=======
                 syn::parse_str(&struct_name).expect("enum variant is a valid ident; qed"),
->>>>>>> 0f48d542
                 composite_ir_kind,
                 type_gen.docs_from_scale_info(&var.docs),
             );
