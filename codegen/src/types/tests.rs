// Copyright 2019-2022 Parity Technologies (UK) Ltd.
// This file is part of subxt.
//
// subxt is free software: you can redistribute it and/or modify
// it under the terms of the GNU General Public License as published by
// the Free Software Foundation, either version 3 of the License, or
// (at your option) any later version.
//
// subxt is distributed in the hope that it will be useful,
// but WITHOUT ANY WARRANTY; without even the implied warranty of
// MERCHANTABILITY or FITNESS FOR A PARTICULAR PURPOSE.  See the
// GNU General Public License for more details.
//
// You should have received a copy of the GNU General Public License
// along with subxt.  If not, see <http://www.gnu.org/licenses/>.

use super::*;
use pretty_assertions::assert_eq;
use scale_info::{
    meta_type,
    Registry,
    TypeInfo,
};

const MOD_PATH: &[&str] = &["subxt_codegen", "types", "tests"];

fn get_mod<'a>(module: &'a Module, path_segs: &[&'static str]) -> Option<&'a Module<'a>> {
    let (mod_name, rest) = path_segs.split_first()?;
    let mod_ident = Ident::new(mod_name, Span::call_site());
    let module = module.children.get(&mod_ident)?;
    if rest.is_empty() {
        Some(module)
    } else {
        get_mod(module, rest)
    }
}

#[test]
fn generate_struct_with_primitives() {
    #[allow(unused)]
    #[derive(TypeInfo)]
    struct S {
        a: bool,
        b: u32,
        c: char,
    }

    let mut registry = Registry::new();
    registry.register_type(&meta_type::<S>());
    let portable_types: PortableRegistry = registry.into();

    let type_gen = TypeGenerator::new(
        &portable_types,
        "root",
        Default::default(),
        Default::default(),
    );
    let types = type_gen.generate_types_mod();
    let tests_mod = get_mod(&types, MOD_PATH).unwrap();

    assert_eq!(
        tests_mod.into_token_stream().to_string(),
        quote! {
            pub mod tests {
                use super::root;

                #[derive(::subxt::codec::Encode, ::subxt::codec::Decode, Debug)]
                pub struct S {
                    pub a: ::core::primitive::bool,
                    pub b: ::core::primitive::u32,
                    pub c: ::core::primitive::char,
                }
            }
        }
        .to_string()
    )
}

#[test]
fn generate_struct_with_a_struct_field() {
    #[allow(unused)]
    #[derive(TypeInfo)]
    struct Parent {
        a: bool,
        b: Child,
    }

    #[allow(unused)]
    #[derive(TypeInfo)]
    struct Child {
        a: i32,
    }

    let mut registry = Registry::new();
    registry.register_type(&meta_type::<Parent>());
    let portable_types: PortableRegistry = registry.into();

    let type_gen = TypeGenerator::new(
        &portable_types,
        "root",
        Default::default(),
        Default::default(),
    );
    let types = type_gen.generate_types_mod();
    let tests_mod = get_mod(&types, MOD_PATH).unwrap();

    assert_eq!(
        tests_mod.into_token_stream().to_string(),
        quote! {
            pub mod tests {
                use super::root;

                #[derive(::subxt::codec::Encode, ::subxt::codec::Decode, Debug)]
                pub struct Child {
                    pub a: ::core::primitive::i32,
                }

                #[derive(::subxt::codec::Encode, ::subxt::codec::Decode, Debug)]
                pub struct Parent {
                    pub a: ::core::primitive::bool,
                    pub b: root::subxt_codegen::types::tests::Child,
                }
            }
        }
        .to_string()
    )
}

#[test]
fn generate_tuple_struct() {
    #[allow(unused)]
    #[derive(TypeInfo)]
    struct Parent(bool, Child);

    #[allow(unused)]
    #[derive(TypeInfo)]
    struct Child(i32);

    let mut registry = Registry::new();
    registry.register_type(&meta_type::<Parent>());
    let portable_types: PortableRegistry = registry.into();

    let type_gen = TypeGenerator::new(
        &portable_types,
        "root",
        Default::default(),
        Default::default(),
    );
    let types = type_gen.generate_types_mod();
    let tests_mod = get_mod(&types, MOD_PATH).unwrap();

    assert_eq!(
            tests_mod.into_token_stream().to_string(),
            quote! {
                pub mod tests {
                    use super::root;

                    #[derive(::subxt::codec::Encode, ::subxt::codec::Decode, Debug)]
                    pub struct Child(pub ::core::primitive::i32,);

                    #[derive(::subxt::codec::Encode, ::subxt::codec::Decode, Debug)]
                    pub struct Parent(pub ::core::primitive::bool, pub root::subxt_codegen::types::tests::Child,);
                }
            }
                .to_string()
        )
}

#[test]
fn derive_compact_as_for_uint_wrapper_structs() {
    #[allow(unused)]
    #[derive(TypeInfo)]
    struct Su8 {
        a: u8,
    }
    #[allow(unused)]
    #[derive(TypeInfo)]
    struct TSu8(u8);
    #[allow(unused)]
    #[derive(TypeInfo)]
    struct Su16 {
        a: u16,
    }
    #[allow(unused)]
    #[derive(TypeInfo)]
    struct TSu16(u16);
    #[allow(unused)]
    #[derive(TypeInfo)]
    struct Su32 {
        a: u32,
    }
    #[allow(unused)]
    #[derive(TypeInfo)]
    struct TSu32(u32);
    #[allow(unused)]
    #[derive(TypeInfo)]
    struct Su64 {
        a: u64,
    }
    #[allow(unused)]
    #[derive(TypeInfo)]
    struct TSu64(u64);
    #[allow(unused)]
    #[derive(TypeInfo)]
    struct Su128 {
        a: u128,
    }
    #[allow(unused)]
    #[derive(TypeInfo)]
    struct TSu128(u128);

    let mut registry = Registry::new();
    registry.register_type(&meta_type::<Su8>());
    registry.register_type(&meta_type::<TSu8>());
    registry.register_type(&meta_type::<Su16>());
    registry.register_type(&meta_type::<TSu16>());
    registry.register_type(&meta_type::<Su32>());
    registry.register_type(&meta_type::<TSu32>());
    registry.register_type(&meta_type::<Su64>());
    registry.register_type(&meta_type::<TSu64>());
    registry.register_type(&meta_type::<Su128>());
    registry.register_type(&meta_type::<TSu128>());
    let portable_types: PortableRegistry = registry.into();

    let type_gen = TypeGenerator::new(
        &portable_types,
        "root",
        Default::default(),
        Default::default(),
    );
    let types = type_gen.generate_types_mod();
    let tests_mod = get_mod(&types, MOD_PATH).unwrap();

    assert_eq!(
        tests_mod.into_token_stream().to_string(),
        quote! {
            pub mod tests {
                use super::root;

<<<<<<< HEAD
                #[derive(::subxt::codec::Encode, ::subxt::codec::Decode, ::subxt::codec::CompactAs)]
                pub struct Su128 { pub a: ::core::primitive::u128, }

                #[derive(::subxt::codec::Encode, ::subxt::codec::Decode, ::subxt::codec::CompactAs)]
                pub struct Su16 { pub a: ::core::primitive::u16, }

                #[derive(::subxt::codec::Encode, ::subxt::codec::Decode, ::subxt::codec::CompactAs)]
                pub struct Su32 { pub a: ::core::primitive::u32, }

                #[derive(::subxt::codec::Encode, ::subxt::codec::Decode, ::subxt::codec::CompactAs)]
                pub struct Su64 { pub a: ::core::primitive::u64, }

                #[derive(::subxt::codec::Encode, ::subxt::codec::Decode, ::subxt::codec::CompactAs)]
                pub struct Su8 { pub a: ::core::primitive::u8, }

                #[derive(::subxt::codec::Encode, ::subxt::codec::Decode, ::subxt::codec::CompactAs)]
                pub struct TSu128(pub ::core::primitive::u128,);

                #[derive(::subxt::codec::Encode, ::subxt::codec::Decode, ::subxt::codec::CompactAs)]
                pub struct TSu16(pub ::core::primitive::u16,);

                #[derive(::subxt::codec::Encode, ::subxt::codec::Decode, ::subxt::codec::CompactAs)]
                pub struct TSu32(pub ::core::primitive::u32,);

                #[derive(::subxt::codec::Encode, ::subxt::codec::Decode, ::subxt::codec::CompactAs)]
                pub struct TSu64(pub ::core::primitive::u64,);

                #[derive(::subxt::codec::Encode, ::subxt::codec::Decode, ::subxt::codec::CompactAs)]
=======
                #[derive(::subxt::codec::CompactAs)]
                #[derive(::subxt::codec::Encode, ::subxt::codec::Decode, Debug)]
                pub struct Su128 { pub a: ::core::primitive::u128, }

                #[derive(::subxt::codec::CompactAs)]
                #[derive(::subxt::codec::Encode, ::subxt::codec::Decode, Debug)]
                pub struct Su16 { pub a: ::core::primitive::u16, }

                #[derive(::subxt::codec::CompactAs)]
                #[derive(::subxt::codec::Encode, ::subxt::codec::Decode, Debug)]
                pub struct Su32 { pub a: ::core::primitive::u32, }

                #[derive(::subxt::codec::CompactAs)]
                #[derive(::subxt::codec::Encode, ::subxt::codec::Decode, Debug)]
                pub struct Su64 { pub a: ::core::primitive::u64, }

                #[derive(::subxt::codec::CompactAs)]
                #[derive(::subxt::codec::Encode, ::subxt::codec::Decode, Debug)]
                pub struct Su8 { pub a: ::core::primitive::u8, }

                #[derive(::subxt::codec::CompactAs)]
                #[derive(::subxt::codec::Encode, ::subxt::codec::Decode, Debug)]
                pub struct TSu128(pub ::core::primitive::u128,);

                #[derive(::subxt::codec::CompactAs)]
                #[derive(::subxt::codec::Encode, ::subxt::codec::Decode, Debug)]
                pub struct TSu16(pub ::core::primitive::u16,);

                #[derive(::subxt::codec::CompactAs)]
                #[derive(::subxt::codec::Encode, ::subxt::codec::Decode, Debug)]
                pub struct TSu32(pub ::core::primitive::u32,);

                #[derive(::subxt::codec::CompactAs)]
                #[derive(::subxt::codec::Encode, ::subxt::codec::Decode, Debug)]
                pub struct TSu64(pub ::core::primitive::u64,);

                #[derive(::subxt::codec::CompactAs)]
                #[derive(::subxt::codec::Encode, ::subxt::codec::Decode, Debug)]
>>>>>>> 934aebcc
                pub struct TSu8(pub ::core::primitive::u8,);
            }
        }
        .to_string()
    )
}

#[test]
fn generate_enum() {
    #[allow(unused)]
    #[derive(TypeInfo)]
    enum E {
        A,
        B(bool),
        C { a: u32 },
    }

    let mut registry = Registry::new();
    registry.register_type(&meta_type::<E>());
    let portable_types: PortableRegistry = registry.into();

    let type_gen = TypeGenerator::new(
        &portable_types,
        "root",
        Default::default(),
        Default::default(),
    );
    let types = type_gen.generate_types_mod();
    let tests_mod = get_mod(&types, MOD_PATH).unwrap();

    assert_eq!(
        tests_mod.into_token_stream().to_string(),
        quote! {
            pub mod tests {
                use super::root;
<<<<<<< HEAD

                #[derive(::subxt::codec::Encode, ::subxt::codec::Decode)]
=======
                #[derive(::subxt::codec::Encode, ::subxt::codec::Decode, Debug)]
>>>>>>> 934aebcc
                pub enum E {
                    # [codec (index = 0)]
                    A,
                    # [codec (index = 1)]
                    B (::core::primitive::bool,),
                    # [codec (index = 2)]
                    C { a: ::core::primitive::u32, },
                }
            }
        }
        .to_string()
    )
}

#[test]
fn compact_fields() {
    #[allow(unused)]
    #[derive(TypeInfo)]
    struct S {
        #[codec(compact)]
        a: u32,
    }

    #[allow(unused)]
    #[derive(TypeInfo)]
    struct TupleStruct(#[codec(compact)] u32);

    #[allow(unused)]
    #[derive(TypeInfo)]
    enum E {
        A {
            #[codec(compact)]
            a: u32,
        },
        B(#[codec(compact)] u32),
    }

    let mut registry = Registry::new();
    registry.register_type(&meta_type::<S>());
    registry.register_type(&meta_type::<TupleStruct>());
    registry.register_type(&meta_type::<E>());
    let portable_types: PortableRegistry = registry.into();

    let type_gen = TypeGenerator::new(
        &portable_types,
        "root",
        Default::default(),
        Default::default(),
    );
    let types = type_gen.generate_types_mod();
    let tests_mod = get_mod(&types, MOD_PATH).unwrap();

    assert_eq!(
        tests_mod.into_token_stream().to_string(),
        quote! {
            pub mod tests {
                use super::root;
                #[derive(::subxt::codec::Encode, ::subxt::codec::Decode, Debug)]
                pub enum E {
                    # [codec (index = 0)]
                    A {
                        #[codec(compact)]
                        a: ::core::primitive::u32,
                    },
                    # [codec (index = 1)]
                    B( #[codec(compact)] ::core::primitive::u32,),
                }

                #[derive(::subxt::codec::Encode, ::subxt::codec::Decode, Debug)]
                pub struct S {
                    #[codec(compact)] pub a: ::core::primitive::u32,
                }

                #[derive(::subxt::codec::Encode, ::subxt::codec::Decode, Debug)]
                pub struct TupleStruct(#[codec(compact)] pub ::core::primitive::u32,);
            }
        }
        .to_string()
    )
}

#[test]
fn generate_array_field() {
    #[allow(unused)]
    #[derive(TypeInfo)]
    struct S {
        a: [u8; 32],
    }

    let mut registry = Registry::new();
    registry.register_type(&meta_type::<S>());
    let portable_types: PortableRegistry = registry.into();

    let type_gen = TypeGenerator::new(
        &portable_types,
        "root",
        Default::default(),
        Default::default(),
    );
    let types = type_gen.generate_types_mod();
    let tests_mod = get_mod(&types, MOD_PATH).unwrap();

    assert_eq!(
        tests_mod.into_token_stream().to_string(),
        quote! {
            pub mod tests {
                use super::root;
<<<<<<< HEAD

                #[derive(::subxt::codec::Encode, ::subxt::codec::Decode)]
=======
                #[derive(::subxt::codec::Encode, ::subxt::codec::Decode, Debug)]
>>>>>>> 934aebcc
                pub struct S {
                    pub a: [::core::primitive::u8; 32usize],
                }
            }
        }
        .to_string()
    )
}

#[test]
fn option_fields() {
    #[allow(unused)]
    #[derive(TypeInfo)]
    struct S {
        a: Option<bool>,
        b: Option<u32>,
    }

    let mut registry = Registry::new();
    registry.register_type(&meta_type::<S>());
    let portable_types: PortableRegistry = registry.into();

    let type_gen = TypeGenerator::new(
        &portable_types,
        "root",
        Default::default(),
        Default::default(),
    );
    let types = type_gen.generate_types_mod();
    let tests_mod = get_mod(&types, MOD_PATH).unwrap();

    assert_eq!(
        tests_mod.into_token_stream().to_string(),
        quote! {
            pub mod tests {
                use super::root;
<<<<<<< HEAD

                #[derive(::subxt::codec::Encode, ::subxt::codec::Decode)]
=======
                #[derive(::subxt::codec::Encode, ::subxt::codec::Decode, Debug)]
>>>>>>> 934aebcc
                pub struct S {
                    pub a: ::core::option::Option<::core::primitive::bool>,
                    pub b: ::core::option::Option<::core::primitive::u32>,
                }
            }
        }
        .to_string()
    )
}

#[test]
fn box_fields_struct() {
    use std::boxed::Box;

    #[allow(unused)]
    #[derive(TypeInfo)]
    struct S {
        a: std::boxed::Box<bool>,
        b: Box<u32>,
    }

    let mut registry = Registry::new();
    registry.register_type(&meta_type::<S>());
    let portable_types: PortableRegistry = registry.into();

    let type_gen = TypeGenerator::new(
        &portable_types,
        "root",
        Default::default(),
        Default::default(),
    );
    let types = type_gen.generate_types_mod();
    let tests_mod = get_mod(&types, MOD_PATH).unwrap();

    assert_eq!(
        tests_mod.into_token_stream().to_string(),
        quote! {
            pub mod tests {
                use super::root;
<<<<<<< HEAD

                #[derive(::subxt::codec::Encode, ::subxt::codec::Decode)]
=======
                #[derive(::subxt::codec::Encode, ::subxt::codec::Decode, Debug)]
>>>>>>> 934aebcc
                pub struct S {
                    pub a: ::std::boxed::Box<::core::primitive::bool>,
                    pub b: ::std::boxed::Box<::core::primitive::u32>,
                }
            }
        }
        .to_string()
    )
}

#[test]
fn box_fields_enum() {
    use std::boxed::Box;

    #[allow(unused)]
    #[derive(TypeInfo)]
    enum E {
        A(Box<bool>),
        B { a: Box<u32> },
    }

    let mut registry = Registry::new();
    registry.register_type(&meta_type::<E>());
    let portable_types: PortableRegistry = registry.into();

    let type_gen = TypeGenerator::new(
        &portable_types,
        "root",
        Default::default(),
        Default::default(),
    );
    let types = type_gen.generate_types_mod();
    let tests_mod = get_mod(&types, MOD_PATH).unwrap();

    assert_eq!(
        tests_mod.into_token_stream().to_string(),
        quote! {
            pub mod tests {
                use super::root;
                #[derive(::subxt::codec::Encode, ::subxt::codec::Decode, Debug)]
                pub enum E {
                    # [codec (index = 0)]
                    A(::std::boxed::Box<::core::primitive::bool>,),
                    # [codec (index = 1)]
                    B { a: ::std::boxed::Box<::core::primitive::u32>, },
                }
            }
        }
        .to_string()
    )
}

#[test]
fn range_fields() {
    #[allow(unused)]
    #[derive(TypeInfo)]
    struct S {
        a: core::ops::Range<u32>,
        b: core::ops::RangeInclusive<u32>,
    }

    let mut registry = Registry::new();
    registry.register_type(&meta_type::<S>());
    let portable_types: PortableRegistry = registry.into();

    let type_gen = TypeGenerator::new(
        &portable_types,
        "root",
        Default::default(),
        Default::default(),
    );
    let types = type_gen.generate_types_mod();
    let tests_mod = get_mod(&types, MOD_PATH).unwrap();

    assert_eq!(
        tests_mod.into_token_stream().to_string(),
        quote! {
            pub mod tests {
                use super::root;
<<<<<<< HEAD

                #[derive(::subxt::codec::Encode, ::subxt::codec::Decode)]
=======
                #[derive(::subxt::codec::Encode, ::subxt::codec::Decode, Debug)]
>>>>>>> 934aebcc
                pub struct S {
                    pub a: ::core::ops::Range<::core::primitive::u32>,
                    pub b: ::core::ops::RangeInclusive<::core::primitive::u32>,
                }
            }
        }
        .to_string()
    )
}

#[test]
fn generics() {
    #[allow(unused)]
    #[derive(TypeInfo)]
    struct Foo<T> {
        a: T,
    }

    #[allow(unused)]
    #[derive(TypeInfo)]
    struct Bar {
        b: Foo<u32>,
        c: Foo<u8>,
    }

    let mut registry = Registry::new();
    registry.register_type(&meta_type::<Bar>());
    let portable_types: PortableRegistry = registry.into();

    let type_gen = TypeGenerator::new(
        &portable_types,
        "root",
        Default::default(),
        Default::default(),
    );
    let types = type_gen.generate_types_mod();
    let tests_mod = get_mod(&types, MOD_PATH).unwrap();

    assert_eq!(
        tests_mod.into_token_stream().to_string(),
        quote! {
            pub mod tests {
                use super::root;
<<<<<<< HEAD

                #[derive(::subxt::codec::Encode, ::subxt::codec::Decode)]
=======
                #[derive(::subxt::codec::Encode, ::subxt::codec::Decode, Debug)]
>>>>>>> 934aebcc
                pub struct Bar {
                    pub b: root::subxt_codegen::types::tests::Foo<::core::primitive::u32>,
                    pub c: root::subxt_codegen::types::tests::Foo<::core::primitive::u8>,
                }
                #[derive(::subxt::codec::Encode, ::subxt::codec::Decode, Debug)]
                pub struct Foo<_0> {
                    pub a: _0,
                }
            }
        }
        .to_string()
    )
}

#[test]
fn generics_nested() {
    #[allow(unused)]
    #[derive(TypeInfo)]
    struct Foo<T, U> {
        a: T,
        b: Option<(T, U)>,
    }

    #[allow(unused)]
    #[derive(TypeInfo)]
    struct Bar<T> {
        b: Foo<T, u32>,
    }

    let mut registry = Registry::new();
    registry.register_type(&meta_type::<Bar<bool>>());
    let portable_types: PortableRegistry = registry.into();

    let type_gen = TypeGenerator::new(
        &portable_types,
        "root",
        Default::default(),
        Default::default(),
    );
    let types = type_gen.generate_types_mod();
    let tests_mod = get_mod(&types, MOD_PATH).unwrap();

    assert_eq!(
        tests_mod.into_token_stream().to_string(),
        quote! {
            pub mod tests {
                use super::root;
<<<<<<< HEAD

                #[derive(::subxt::codec::Encode, ::subxt::codec::Decode)]
=======
                #[derive(::subxt::codec::Encode, ::subxt::codec::Decode, Debug)]
>>>>>>> 934aebcc
                pub struct Bar<_0> {
                    pub b: root::subxt_codegen::types::tests::Foo<_0, ::core::primitive::u32>,
                }

                #[derive(::subxt::codec::Encode, ::subxt::codec::Decode, Debug)]
                pub struct Foo<_0, _1> {
                    pub a: _0,
                    pub b: ::core::option::Option<(_0, _1,)>,
                }
            }
        }
        .to_string()
    )
}

#[test]
fn generate_bitvec() {
    use bitvec::{
        order::{
            Lsb0,
            Msb0,
        },
        vec::BitVec,
    };

    #[allow(unused)]
    #[derive(TypeInfo)]
    struct S {
        lsb: BitVec<Lsb0, u8>,
        msb: BitVec<Msb0, u16>,
    }

    let mut registry = Registry::new();
    registry.register_type(&meta_type::<S>());
    let portable_types: PortableRegistry = registry.into();

    let type_gen = TypeGenerator::new(
        &portable_types,
        "root",
        Default::default(),
        Default::default(),
    );
    let types = type_gen.generate_types_mod();
    let tests_mod = get_mod(&types, MOD_PATH).unwrap();

    assert_eq!(
        tests_mod.into_token_stream().to_string(),
        quote! {
            pub mod tests {
                use super::root;
<<<<<<< HEAD

                #[derive(::subxt::codec::Encode, ::subxt::codec::Decode)]
=======
                #[derive(::subxt::codec::Encode, ::subxt::codec::Decode, Debug)]
>>>>>>> 934aebcc
                pub struct S {
                    pub lsb: ::subxt::bitvec::vec::BitVec<root::bitvec::order::Lsb0, ::core::primitive::u8>,
                    pub msb: ::subxt::bitvec::vec::BitVec<root::bitvec::order::Msb0, ::core::primitive::u16>,
                }
            }
        }
        .to_string()
    )
}

#[test]
fn generics_with_alias_adds_phantom_data_marker() {
    trait Trait {
        type Type;
    }

    impl Trait for bool {
        type Type = u32;
    }

    type Foo<T> = <T as Trait>::Type;
    type Bar<T, U> = (<T as Trait>::Type, <U as Trait>::Type);

    #[allow(unused)]
    #[derive(TypeInfo)]
    struct NamedFields<T: Trait> {
        b: Foo<T>,
    }

    #[allow(unused)]
    #[derive(TypeInfo)]
    struct UnnamedFields<T: Trait, U: Trait>(Bar<T, U>);

    let mut registry = Registry::new();
    registry.register_type(&meta_type::<NamedFields<bool>>());
    registry.register_type(&meta_type::<UnnamedFields<bool, bool>>());
    let portable_types: PortableRegistry = registry.into();

    let type_gen = TypeGenerator::new(
        &portable_types,
        "root",
        Default::default(),
        Default::default(),
    );
    let types = type_gen.generate_types_mod();
    let tests_mod = get_mod(&types, MOD_PATH).unwrap();

    assert_eq!(
            tests_mod.into_token_stream().to_string(),
            quote! {
                pub mod tests {
                    use super::root;
<<<<<<< HEAD
                    #[derive(::subxt::codec::Encode, ::subxt::codec::Decode, ::subxt::codec::CompactAs)]
=======
                    #[derive(::subxt::codec::CompactAs)]
                    #[derive(::subxt::codec::Encode, ::subxt::codec::Decode, Debug)]
>>>>>>> 934aebcc
                    pub struct NamedFields<_0> {
                        pub b: ::core::primitive::u32,
                        #[codec(skip)] pub __subxt_unused_type_params: ::core::marker::PhantomData<_0>
                    }
                    #[derive(::subxt::codec::Encode, ::subxt::codec::Decode, Debug)]
                    pub struct UnnamedFields<_0, _1> (
                        pub (::core::primitive::u32, ::core::primitive::u32,),
                        #[codec(skip)] pub ::core::marker::PhantomData<(_0, _1)>
                    );
                }
            }
                .to_string()
        )
}

#[test]
fn modules() {
    mod m {
        pub mod a {
            #[allow(unused)]
            #[derive(scale_info::TypeInfo)]
            pub struct Foo;

            pub mod b {
                #[allow(unused)]
                #[derive(scale_info::TypeInfo)]
                pub struct Bar {
                    a: super::Foo,
                }
            }
        }

        pub mod c {
            #[allow(unused)]
            #[derive(scale_info::TypeInfo)]
            pub struct Foo {
                a: super::a::b::Bar,
            }
        }
    }

    let mut registry = Registry::new();
    registry.register_type(&meta_type::<m::c::Foo>());
    let portable_types: PortableRegistry = registry.into();

    let type_gen = TypeGenerator::new(
        &portable_types,
        "root",
        Default::default(),
        Default::default(),
    );
    let types = type_gen.generate_types_mod();
    let tests_mod = get_mod(&types, MOD_PATH).unwrap();

    assert_eq!(
        tests_mod.into_token_stream().to_string(),
        quote! {
            pub mod tests {
                use super::root;
                pub mod m {
                    use super::root;
                    pub mod a {
                        use super::root;

                        pub mod b {
                            use super::root;

                            #[derive(::subxt::codec::Encode, ::subxt::codec::Decode, Debug)]
                            pub struct Bar {
                                pub a: root::subxt_codegen::types::tests::m::a::Foo,
                            }
                        }

<<<<<<< HEAD
                        #[derive(::subxt::codec::Encode, ::subxt::codec::Decode)]
                        pub struct Foo;
=======
                        #[derive(::subxt::codec::Encode, ::subxt::codec::Decode, Debug)]
                        pub struct Foo {}
>>>>>>> 934aebcc
                    }

                    pub mod c {
                        use super::root;

                        #[derive(::subxt::codec::Encode, ::subxt::codec::Decode, Debug)]
                        pub struct Foo {
                            pub a: root::subxt_codegen::types::tests::m::a::b::Bar,
                        }
                    }
                }
            }
        }
        .to_string()
    )
}<|MERGE_RESOLUTION|>--- conflicted
+++ resolved
@@ -237,7 +237,6 @@
             pub mod tests {
                 use super::root;
 
-<<<<<<< HEAD
                 #[derive(::subxt::codec::Encode, ::subxt::codec::Decode, ::subxt::codec::CompactAs)]
                 pub struct Su128 { pub a: ::core::primitive::u128, }
 
@@ -266,46 +265,6 @@
                 pub struct TSu64(pub ::core::primitive::u64,);
 
                 #[derive(::subxt::codec::Encode, ::subxt::codec::Decode, ::subxt::codec::CompactAs)]
-=======
-                #[derive(::subxt::codec::CompactAs)]
-                #[derive(::subxt::codec::Encode, ::subxt::codec::Decode, Debug)]
-                pub struct Su128 { pub a: ::core::primitive::u128, }
-
-                #[derive(::subxt::codec::CompactAs)]
-                #[derive(::subxt::codec::Encode, ::subxt::codec::Decode, Debug)]
-                pub struct Su16 { pub a: ::core::primitive::u16, }
-
-                #[derive(::subxt::codec::CompactAs)]
-                #[derive(::subxt::codec::Encode, ::subxt::codec::Decode, Debug)]
-                pub struct Su32 { pub a: ::core::primitive::u32, }
-
-                #[derive(::subxt::codec::CompactAs)]
-                #[derive(::subxt::codec::Encode, ::subxt::codec::Decode, Debug)]
-                pub struct Su64 { pub a: ::core::primitive::u64, }
-
-                #[derive(::subxt::codec::CompactAs)]
-                #[derive(::subxt::codec::Encode, ::subxt::codec::Decode, Debug)]
-                pub struct Su8 { pub a: ::core::primitive::u8, }
-
-                #[derive(::subxt::codec::CompactAs)]
-                #[derive(::subxt::codec::Encode, ::subxt::codec::Decode, Debug)]
-                pub struct TSu128(pub ::core::primitive::u128,);
-
-                #[derive(::subxt::codec::CompactAs)]
-                #[derive(::subxt::codec::Encode, ::subxt::codec::Decode, Debug)]
-                pub struct TSu16(pub ::core::primitive::u16,);
-
-                #[derive(::subxt::codec::CompactAs)]
-                #[derive(::subxt::codec::Encode, ::subxt::codec::Decode, Debug)]
-                pub struct TSu32(pub ::core::primitive::u32,);
-
-                #[derive(::subxt::codec::CompactAs)]
-                #[derive(::subxt::codec::Encode, ::subxt::codec::Decode, Debug)]
-                pub struct TSu64(pub ::core::primitive::u64,);
-
-                #[derive(::subxt::codec::CompactAs)]
-                #[derive(::subxt::codec::Encode, ::subxt::codec::Decode, Debug)]
->>>>>>> 934aebcc
                 pub struct TSu8(pub ::core::primitive::u8,);
             }
         }
@@ -341,12 +300,7 @@
         quote! {
             pub mod tests {
                 use super::root;
-<<<<<<< HEAD
-
-                #[derive(::subxt::codec::Encode, ::subxt::codec::Decode)]
-=======
-                #[derive(::subxt::codec::Encode, ::subxt::codec::Decode, Debug)]
->>>>>>> 934aebcc
+                #[derive(::subxt::codec::Encode, ::subxt::codec::Decode, Debug)]
                 pub enum E {
                     # [codec (index = 0)]
                     A,
@@ -454,12 +408,7 @@
         quote! {
             pub mod tests {
                 use super::root;
-<<<<<<< HEAD
-
-                #[derive(::subxt::codec::Encode, ::subxt::codec::Decode)]
-=======
-                #[derive(::subxt::codec::Encode, ::subxt::codec::Decode, Debug)]
->>>>>>> 934aebcc
+                #[derive(::subxt::codec::Encode, ::subxt::codec::Decode, Debug)]
                 pub struct S {
                     pub a: [::core::primitive::u8; 32usize],
                 }
@@ -496,12 +445,7 @@
         quote! {
             pub mod tests {
                 use super::root;
-<<<<<<< HEAD
-
-                #[derive(::subxt::codec::Encode, ::subxt::codec::Decode)]
-=======
-                #[derive(::subxt::codec::Encode, ::subxt::codec::Decode, Debug)]
->>>>>>> 934aebcc
+                #[derive(::subxt::codec::Encode, ::subxt::codec::Decode, Debug)]
                 pub struct S {
                     pub a: ::core::option::Option<::core::primitive::bool>,
                     pub b: ::core::option::Option<::core::primitive::u32>,
@@ -541,12 +485,7 @@
         quote! {
             pub mod tests {
                 use super::root;
-<<<<<<< HEAD
-
-                #[derive(::subxt::codec::Encode, ::subxt::codec::Decode)]
-=======
-                #[derive(::subxt::codec::Encode, ::subxt::codec::Decode, Debug)]
->>>>>>> 934aebcc
+                #[derive(::subxt::codec::Encode, ::subxt::codec::Decode, Debug)]
                 pub struct S {
                     pub a: ::std::boxed::Box<::core::primitive::bool>,
                     pub b: ::std::boxed::Box<::core::primitive::u32>,
@@ -626,12 +565,7 @@
         quote! {
             pub mod tests {
                 use super::root;
-<<<<<<< HEAD
-
-                #[derive(::subxt::codec::Encode, ::subxt::codec::Decode)]
-=======
-                #[derive(::subxt::codec::Encode, ::subxt::codec::Decode, Debug)]
->>>>>>> 934aebcc
+                #[derive(::subxt::codec::Encode, ::subxt::codec::Decode, Debug)]
                 pub struct S {
                     pub a: ::core::ops::Range<::core::primitive::u32>,
                     pub b: ::core::ops::RangeInclusive<::core::primitive::u32>,
@@ -675,12 +609,7 @@
         quote! {
             pub mod tests {
                 use super::root;
-<<<<<<< HEAD
-
-                #[derive(::subxt::codec::Encode, ::subxt::codec::Decode)]
-=======
-                #[derive(::subxt::codec::Encode, ::subxt::codec::Decode, Debug)]
->>>>>>> 934aebcc
+                #[derive(::subxt::codec::Encode, ::subxt::codec::Decode, Debug)]
                 pub struct Bar {
                     pub b: root::subxt_codegen::types::tests::Foo<::core::primitive::u32>,
                     pub c: root::subxt_codegen::types::tests::Foo<::core::primitive::u8>,
@@ -728,12 +657,7 @@
         quote! {
             pub mod tests {
                 use super::root;
-<<<<<<< HEAD
-
-                #[derive(::subxt::codec::Encode, ::subxt::codec::Decode)]
-=======
-                #[derive(::subxt::codec::Encode, ::subxt::codec::Decode, Debug)]
->>>>>>> 934aebcc
+                #[derive(::subxt::codec::Encode, ::subxt::codec::Decode, Debug)]
                 pub struct Bar<_0> {
                     pub b: root::subxt_codegen::types::tests::Foo<_0, ::core::primitive::u32>,
                 }
@@ -784,12 +708,7 @@
         quote! {
             pub mod tests {
                 use super::root;
-<<<<<<< HEAD
-
-                #[derive(::subxt::codec::Encode, ::subxt::codec::Decode)]
-=======
-                #[derive(::subxt::codec::Encode, ::subxt::codec::Decode, Debug)]
->>>>>>> 934aebcc
+                #[derive(::subxt::codec::Encode, ::subxt::codec::Decode, Debug)]
                 pub struct S {
                     pub lsb: ::subxt::bitvec::vec::BitVec<root::bitvec::order::Lsb0, ::core::primitive::u8>,
                     pub msb: ::subxt::bitvec::vec::BitVec<root::bitvec::order::Msb0, ::core::primitive::u16>,
@@ -842,12 +761,7 @@
             quote! {
                 pub mod tests {
                     use super::root;
-<<<<<<< HEAD
                     #[derive(::subxt::codec::Encode, ::subxt::codec::Decode, ::subxt::codec::CompactAs)]
-=======
-                    #[derive(::subxt::codec::CompactAs)]
-                    #[derive(::subxt::codec::Encode, ::subxt::codec::Decode, Debug)]
->>>>>>> 934aebcc
                     pub struct NamedFields<_0> {
                         pub b: ::core::primitive::u32,
                         #[codec(skip)] pub __subxt_unused_type_params: ::core::marker::PhantomData<_0>
@@ -921,13 +835,8 @@
                             }
                         }
 
-<<<<<<< HEAD
-                        #[derive(::subxt::codec::Encode, ::subxt::codec::Decode)]
-                        pub struct Foo;
-=======
                         #[derive(::subxt::codec::Encode, ::subxt::codec::Decode, Debug)]
                         pub struct Foo {}
->>>>>>> 934aebcc
                     }
 
                     pub mod c {
