// Copyright 2019-2024 Parity Technologies (UK) Ltd.
// This file is dual-licensed as Apache-2.0 or GPL-3.0.
// see LICENSE for license details.

//! An ethereum keypair implementation.

use crate::ecdsa;
use alloc::format;
use core::fmt::{Display, Formatter};
use core::str::FromStr;
use keccak_hash::keccak;
use secp256k1::Message;

const SECRET_KEY_LENGTH: usize = 32;

/// Bytes representing a private key.
pub type SecretKeyBytes = [u8; SECRET_KEY_LENGTH];

/// The public key for an [`Keypair`] key pair. This is the uncompressed variant of [`ecdsa::PublicKey`].
pub struct PublicKey(pub [u8; 65]);

impl AsRef<[u8]> for PublicKey {
    fn as_ref(&self) -> &[u8] {
        &self.0
    }
}

/// An ethereum keypair implementation.
#[derive(Debug, Clone, PartialEq, Eq)]
pub struct Keypair(ecdsa::Keypair);

impl From<ecdsa::Keypair> for Keypair {
    fn from(kp: ecdsa::Keypair) -> Self {
        Self(kp)
    }
}

impl Keypair {
    /// Create a keypair from a BIP-39 mnemonic phrase, optional password, account index, and
    /// derivation type.
    ///
    /// **Note:** if the `std` feature is not enabled, we won't attempt to normalize the provided password
    /// to NFKD first, and so this is your responsibility. This is not a concern if only ASCII
    /// characters are used in the password.
    ///
    /// # Example
    ///
    /// ```rust
    /// use subxt_signer::{ bip39::Mnemonic, eth::{ Keypair, DerivationPath } };
    ///
    /// let phrase = "bottom drive obey lake curtain smoke basket hold race lonely fit walk";
    /// let mnemonic = Mnemonic::parse(phrase).unwrap();
    /// let keypair = Keypair::from_phrase(&mnemonic, None, DerivationPath::eth(0,0)).unwrap();
    ///
    /// keypair.sign(b"Hello world!");
    /// ```
    pub fn from_phrase(
        mnemonic: &bip39::Mnemonic,
        password: Option<&str>,
        derivation_path: DerivationPath,
    ) -> Result<Self, Error> {
        // `to_seed` isn't available unless std is enabled in bip39.
        #[cfg(feature = "std")]
        let seed = mnemonic.to_seed(password.unwrap_or(""));
        #[cfg(not(feature = "std"))]
        let seed = mnemonic.to_seed_normalized(password.unwrap_or(""));

        // TODO: Currently, we use bip32 to derive private keys which under the hood uses
        // the Rust k256 crate. We _also_ use the secp256k1 crate (which is very similar).
        // It'd be great if we could 100% use just one of the two crypto libs. bip32 has
        // a feature flag to use secp256k1, but it's unfortunately a different version (older)
        // than ours.
        let private = bip32::XPrv::derive_from_path(seed, &derivation_path.inner)
            .map_err(|_| Error::DeriveFromPath)?;

        Keypair::from_secret_key(private.to_bytes())
    }

    /// Turn a 16, 32 or 64 byte seed into a keypair.
    ///
    /// # Warning
    ///
    /// This will only be secure if the seed is secure!
    pub fn from_seed(seed: &[u8]) -> Result<Self, Error> {
        let private = bip32::XPrv::new(seed).map_err(|_| Error::InvalidSeed)?;
        Keypair::from_secret_key(private.to_bytes())
    }

    /// Turn a 32 byte secret key into a keypair.
    ///
    /// # Warning
    ///
    /// This will only be secure if the secret key is secure!
    pub fn from_secret_key(secret_key: SecretKeyBytes) -> Result<Self, Error> {
        ecdsa::Keypair::from_secret_key(secret_key)
            .map(Self)
            .map_err(|_| Error::InvalidSeed)
    }

<<<<<<< HEAD
    /// Obtain the [`ecdsa::PublicKey`] of this keypair.
    pub fn public_key(&self) -> ecdsa::PublicKey {
        self.0.public_key()
    }

    /// Obtain the [`ecdsa::SecretKeyBytes`] of this keypair.
    pub fn secret_key(&self) -> ecdsa::SecretKeyBytes {
        self.0.secret_key()
    }

    /// Obtains the public address of the account by taking the last 20 bytes
    /// of the Keccak-256 hash of the public key.
    pub fn account_id(&self) -> AccountId20 {
=======
    /// Obtain the [`eth::PublicKey`] of this keypair.
    pub fn public_key(&self) -> PublicKey {
>>>>>>> 5a5c5fc3
        let uncompressed = self.0 .0.public_key().serialize_uncompressed();
        PublicKey(uncompressed)
    }

    /// Signs an arbitrary message payload.
    pub fn sign(&self, signer_payload: &[u8]) -> Signature {
        self.sign_prehashed(&keccak(signer_payload).0)
    }

    /// Signs a pre-hashed message.
    pub fn sign_prehashed(&self, message_hash: &[u8; 32]) -> Signature {
        Signature(self.0.sign_prehashed(message_hash).0)
    }
}
/// A derivation path. This can be parsed from a valid derivation path string like
/// `"m/44'/60'/0'/0/0"`, or we can construct one using the helpers [`DerivationPath::empty()`]
/// and [`DerivationPath::eth()`].
#[derive(Clone, Debug)]
pub struct DerivationPath {
    inner: bip32::DerivationPath,
}

impl DerivationPath {
    /// An empty derivation path (in other words, just use the master-key as is).
    pub fn empty() -> Self {
        let inner = bip32::DerivationPath::from_str("m").unwrap();
        DerivationPath { inner }
    }

    /// A BIP44 Ethereum compatible derivation using the path "m/44'/60'/account'/0/address_index".
    ///
    /// # Panics
    ///
    /// Panics if the `account` or `address_index` provided are >= 2^31.
    pub fn eth(account: u32, address_index: u32) -> Self {
        assert!(
            account < bip32::ChildNumber::HARDENED_FLAG,
            "account must be less than 2^31"
        );
        assert!(
            address_index < bip32::ChildNumber::HARDENED_FLAG,
            "address_index must be less than 2^31"
        );

        let derivation_string = format!("m/44'/60'/{account}'/0/{address_index}");
        let inner = bip32::DerivationPath::from_str(&derivation_string).unwrap();
        DerivationPath { inner }
    }
}

impl FromStr for DerivationPath {
    type Err = Error;
    fn from_str(s: &str) -> Result<Self, Self::Err> {
        let inner = bip32::DerivationPath::from_str(s).map_err(|_| Error::DeriveFromPath)?;
        Ok(DerivationPath { inner })
    }
}

/// A signature generated by [`Keypair::sign()`].
#[derive(Debug, Clone, Copy, PartialEq, Eq, codec::Encode)]
pub struct Signature(pub [u8; 65]);

impl AsRef<[u8; 65]> for Signature {
    fn as_ref(&self) -> &[u8; 65] {
        &self.0
    }
}

/// Verify that some signature for a message was created by the owner of the [`PublicKey`].
///
/// ```rust
/// use subxt_signer::{ bip39::Mnemonic, eth };
///
/// let keypair = eth::dev::alith();
/// let message = b"Hello!";
///
/// let signature = keypair.sign(message);
/// let public_key = keypair.public_key();
/// assert!(eth::verify(&signature, message, &public_key));
/// ```
pub fn verify<M: AsRef<[u8]>>(sig: &Signature, message: M, pubkey: &PublicKey) -> bool {
    let message_hash = keccak(message.as_ref());
    let wrapped =
        Message::from_digest_slice(message_hash.as_bytes()).expect("Message is 32 bytes; qed");
    let Ok(signature) = secp256k1::ecdsa::Signature::from_compact(&sig.as_ref()[..64]) else {
        return false;
    };
    let Ok(pk) = secp256k1::PublicKey::from_slice(&pubkey.0) else {
        return false;
    };

    secp256k1::Secp256k1::verification_only()
        .verify_ecdsa(&wrapped, &signature, &pk)
        .is_ok()
}

/// An error handed back if creating a keypair fails.
#[derive(Debug, PartialEq)]
pub enum Error {
    /// Invalid seed.
    InvalidSeed,
    /// Invalid derivation path.
    DeriveFromPath,
}

impl Display for Error {
    fn fmt(&self, f: &mut Formatter<'_>) -> core::fmt::Result {
        match self {
            Error::InvalidSeed => write!(f, "Invalid seed (was it the wrong length?)"),
            Error::DeriveFromPath => write!(
                f,
                "Could not derive from path; some values in the path may have been >= 2^31?"
            ),
        }
    }
}

#[cfg(feature = "std")]
impl std::error::Error for Error {}

/// Dev accounts, helpful for testing but not to be used in production,
/// since the secret keys are known.
pub mod dev {
    use core::str::FromStr;

    use crate::DEV_PHRASE;

    use super::*;

    once_static_cloned! {
        pub fn alith() -> Keypair {
            Keypair::from_phrase(
                &bip39::Mnemonic::from_str(DEV_PHRASE).unwrap(), None, DerivationPath::eth(0, 0)).unwrap()
        }
        pub fn baltathar() -> Keypair {
            Keypair::from_phrase(
                &bip39::Mnemonic::from_str(DEV_PHRASE).unwrap(), None, DerivationPath::eth(0, 1)).unwrap()
        }
        pub fn charleth() -> Keypair {
            Keypair::from_phrase(
                &bip39::Mnemonic::from_str(DEV_PHRASE).unwrap(), None, DerivationPath::eth(0, 2)).unwrap()
        }
        pub fn dorothy() -> Keypair {
            Keypair::from_phrase(
                &bip39::Mnemonic::from_str(DEV_PHRASE).unwrap(), None, DerivationPath::eth(0, 3)).unwrap()
        }
        pub fn ethan() -> Keypair {
            Keypair::from_phrase(
                &bip39::Mnemonic::from_str(DEV_PHRASE).unwrap(), None, DerivationPath::eth(0, 4)).unwrap()
        }
        pub fn faith() -> Keypair {
            Keypair::from_phrase(
                &bip39::Mnemonic::from_str(DEV_PHRASE).unwrap(), None, DerivationPath::eth(0, 5)).unwrap()
        }
    }
}

#[cfg(feature = "subxt")]
mod subxt_compat {
    use super::*;
    use subxt_core::config::Config;
    use subxt_core::tx::signer::Signer as SignerT;
    use subxt_core::utils::AccountId20;
    use subxt_core::utils::MultiAddress;

    impl<T: Config> SignerT<T> for Keypair
    where
        T::AccountId: From<PublicKey>,
        T::Address: From<PublicKey>,
        T::Signature: From<Signature>,
    {
        fn account_id(&self) -> T::AccountId {
            self.public_key().into()
        }

        fn address(&self) -> T::Address {
            self.public_key().into()
        }

        fn sign(&self, signer_payload: &[u8]) -> T::Signature {
            self.sign(signer_payload).into()
        }
    }

    impl PublicKey {
        /// Obtains the public address of the account by taking the last 20 bytes
        /// of the Keccak-256 hash of the public key.
        pub fn to_account_id(&self) -> AccountId20 {
            let hash = keccak(&self.0[1..]).0;
            let hash20 = hash[12..].try_into().expect("should be 20 bytes");
            AccountId20(hash20)
        }
        /// A shortcut to obtain a [`MultiAddress`] from a [`PublicKey`].
        /// We often want this type, and using this method avoids any
        /// ambiguous type resolution issues.
        pub fn to_address<T>(self) -> MultiAddress<AccountId20, T> {
            MultiAddress::Address20(self.to_account_id().0)
        }
    }

    impl From<PublicKey> for AccountId20 {
        fn from(value: PublicKey) -> Self {
            value.to_account_id()
        }
    }

    impl<T> From<PublicKey> for MultiAddress<AccountId20, T> {
        fn from(value: PublicKey) -> Self {
            let address: AccountId20 = value.into();
            MultiAddress::Address20(address.0)
        }
    }
}

#[cfg(test)]
#[cfg(feature = "subxt")]
mod test {
    use bip39::Mnemonic;
    use proptest::prelude::*;
    use secp256k1::Secp256k1;
    use subxt_core::utils::AccountId20;

    use subxt_core::{config::*, tx::signer::Signer as SignerT, utils::H256};

    use super::*;

    enum StubEthRuntimeConfig {}

    impl Config for StubEthRuntimeConfig {
        type Hash = H256;
        type AccountId = AccountId20;
        type Address = AccountId20;
        type Signature = Signature;
        type Hasher = substrate::BlakeTwo256;
        type Header = substrate::SubstrateHeader<u32, substrate::BlakeTwo256>;
        type ExtrinsicParams = SubstrateExtrinsicParams<Self>;
        type AssetId = u32;
    }

    type SubxtSigner = dyn SignerT<StubEthRuntimeConfig>;

    prop_compose! {
        fn keypair()(seed in any::<[u8; 32]>()) -> Keypair {
            let secret = secp256k1::SecretKey::from_slice(&seed).expect("valid secret key");
            let inner = secp256k1::Keypair::from_secret_key(
                &Secp256k1::new(),
                &secret,
            );

            Keypair(ecdsa::Keypair(inner))
        }
    }

    proptest! {
        #[test]
        fn check_from_phrase(
            entropy in any::<[u8; 32]>(),
            password in any::<Option<String>>(),
            address in 1..(i32::MAX as u32),
            account_idx in 1..(i32::MAX as u32),
        ) {
            let mnemonic = bip39::Mnemonic::from_entropy(&entropy).expect("valid mnemonic");
            let derivation_path = format!("m/44'/60'/{address}'/0/{account_idx}").parse().expect("valid derivation path");
            let private = bip32::XPrv::derive_from_path(
                mnemonic.to_seed(password.clone().unwrap_or("".to_string())),
                &derivation_path,
            ).expect("valid private");

            // Creating our own keypairs should be equivalent to using bip32 crate to do it:
            assert_eq!(
                Keypair::from_phrase(&mnemonic, password.as_deref(), DerivationPath::eth(address, account_idx)).expect("valid keypair"),
                Keypair(ecdsa::Keypair::from_secret_key(private.to_bytes()).expect("valid ecdsa keypair"))
            );
        }

       #[test]
        fn check_from_phrase_bad_index(
            address in (i32::MAX as u32)..=u32::MAX,
            account_idx in (i32::MAX as u32)..=u32::MAX,
        ) {
            let derivation_path_err = format!("m/44'/60'/{address}'/0/{account_idx}").parse::<DerivationPath>().expect_err("bad path expected");

            // Creating invalid derivation paths (ie values too large) will result in an error.
            assert_eq!(
                derivation_path_err,
                Error::DeriveFromPath
            );
        }

        #[test]
        fn check_subxt_signer_implementation_matches(keypair in keypair(), msg in ".*") {
            let msg_as_bytes = msg.as_bytes();

            assert_eq!(SubxtSigner::account_id(&keypair), keypair.public_key().to_account_id());
            assert_eq!(SubxtSigner::sign(&keypair, msg_as_bytes), keypair.sign(msg_as_bytes));
        }

        #[test]
        fn check_account_id(keypair in keypair()) {
            // https://github.com/ethereumbook/ethereumbook/blob/develop/04keys-addresses.asciidoc#ethereum-addresses
            let account_id = {
                let uncompressed = keypair.0.0.public_key().serialize_uncompressed();
                let hash = keccak(&uncompressed[1..]).0;
                let hash20 = hash[12..].try_into().expect("should be 20 bytes");
                AccountId20(hash20)
            };
            let account_id_derived_from_pk: AccountId20 = keypair.public_key().to_account_id();
            assert_eq!(account_id_derived_from_pk, account_id);
            assert_eq!(keypair.public_key().to_account_id(), account_id);

        }

        #[test]
        fn check_account_id_eq_address(keypair in keypair()) {
            assert_eq!(SubxtSigner::account_id(&keypair), SubxtSigner::address(&keypair));
        }

        #[test]
        fn check_signing_and_verifying_matches(keypair in keypair(), msg in ".*") {
            let sig = SubxtSigner::sign(&keypair, msg.as_bytes());

            assert!(verify(
                &sig,
                msg,
                &keypair.public_key())
            );
        }
    }

    /// Test that the dev accounts match those listed in the moonbeam README.
    /// https://github.com/moonbeam-foundation/moonbeam/blob/96cf8898874509d529b03c4da0e07b2787bacb18/README.md
    #[test]
    fn check_dev_accounts_match() {
        let cases = [
            (
                dev::alith(),
                "0xf24FF3a9CF04c71Dbc94D0b566f7A27B94566cac",
                "0x5fb92d6e98884f76de468fa3f6278f8807c48bebc13595d45af5bdc4da702133",
            ),
            (
                dev::baltathar(),
                "0x3Cd0A705a2DC65e5b1E1205896BaA2be8A07c6e0",
                "0x8075991ce870b93a8870eca0c0f91913d12f47948ca0fd25b49c6fa7cdbeee8b",
            ),
            (
                dev::charleth(),
                "0x798d4Ba9baf0064Ec19eB4F0a1a45785ae9D6DFc",
                "0x0b6e18cafb6ed99687ec547bd28139cafdd2bffe70e6b688025de6b445aa5c5b",
            ),
            (
                dev::dorothy(),
                "0x773539d4Ac0e786233D90A233654ccEE26a613D9",
                "0x39539ab1876910bbf3a223d84a29e28f1cb4e2e456503e7e91ed39b2e7223d68",
            ),
            (
                dev::ethan(),
                "0xFf64d3F6efE2317EE2807d223a0Bdc4c0c49dfDB",
                "0x7dce9bc8babb68fec1409be38c8e1a52650206a7ed90ff956ae8a6d15eeaaef4",
            ),
            (
                dev::faith(),
                "0xC0F0f4ab324C46e55D02D0033343B4Be8A55532d",
                "0xb9d2ea9a615f3165812e8d44de0d24da9bbd164b65c4f0573e1ce2c8dbd9c8df",
            ),
        ];

        for (case_idx, (keypair, exp_account_id, exp_priv_key)) in cases.into_iter().enumerate() {
            let act_account_id = keypair.public_key().to_account_id().checksum();
            let act_priv_key = format!("0x{}", &keypair.0 .0.display_secret());

            assert_eq!(
                exp_account_id, act_account_id,
                "account ID mismatch in {case_idx}"
            );
            assert_eq!(
                exp_priv_key, act_priv_key,
                "private key mismatch in {case_idx}"
            );
        }
    }

    // This is a part of the test set linked in BIP39 and copied from https://github.com/trezor/python-mnemonic/blob/f5a975ab10c035596d65d854d21164266ffed284/vectors.json.
    // The passphrase is always TREZOR. We check that keys generated with the mnemonic (and no derivation path) line up with the seeds given.
    #[test]
    fn check_basic_bip39_compliance() {
        let mnemonics_and_seeds = [
            (
                "abandon abandon abandon abandon abandon abandon abandon abandon abandon abandon abandon about",
                "c55257c360c07c72029aebc1b53c05ed0362ada38ead3e3e9efa3708e53495531f09a6987599d18264c1e1c92f2cf141630c7a3c4ab7c81b2f001698e7463b04",
            ),
            (
                "legal winner thank year wave sausage worth useful legal winner thank yellow",
                "2e8905819b8723fe2c1d161860e5ee1830318dbf49a83bd451cfb8440c28bd6fa457fe1296106559a3c80937a1c1069be3a3a5bd381ee6260e8d9739fce1f607",
            ),
            (
                "letter advice cage absurd amount doctor acoustic avoid letter advice cage above",
                "d71de856f81a8acc65e6fc851a38d4d7ec216fd0796d0a6827a3ad6ed5511a30fa280f12eb2e47ed2ac03b5c462a0358d18d69fe4f985ec81778c1b370b652a8",
            ),
            (
                "zoo zoo zoo zoo zoo zoo zoo zoo zoo zoo zoo wrong",
                "ac27495480225222079d7be181583751e86f571027b0497b5b5d11218e0a8a13332572917f0f8e5a589620c6f15b11c61dee327651a14c34e18231052e48c069",
            ),
            (
                "abandon abandon abandon abandon abandon abandon abandon abandon abandon abandon abandon abandon abandon abandon abandon abandon abandon agent",
                "035895f2f481b1b0f01fcf8c289c794660b289981a78f8106447707fdd9666ca06da5a9a565181599b79f53b844d8a71dd9f439c52a3d7b3e8a79c906ac845fa",
            ),
            (
                "legal winner thank year wave sausage worth useful legal winner thank year wave sausage worth useful legal will",
                "f2b94508732bcbacbcc020faefecfc89feafa6649a5491b8c952cede496c214a0c7b3c392d168748f2d4a612bada0753b52a1c7ac53c1e93abd5c6320b9e95dd",
            ),
            (
                "letter advice cage absurd amount doctor acoustic avoid letter advice cage absurd amount doctor acoustic avoid letter always",
                "107d7c02a5aa6f38c58083ff74f04c607c2d2c0ecc55501dadd72d025b751bc27fe913ffb796f841c49b1d33b610cf0e91d3aa239027f5e99fe4ce9e5088cd65",
            ),
            (
                "zoo zoo zoo zoo zoo zoo zoo zoo zoo zoo zoo zoo zoo zoo zoo zoo zoo when",
                "0cd6e5d827bb62eb8fc1e262254223817fd068a74b5b449cc2f667c3f1f985a76379b43348d952e2265b4cd129090758b3e3c2c49103b5051aac2eaeb890a528",
            ),
            (
                "abandon abandon abandon abandon abandon abandon abandon abandon abandon abandon abandon abandon abandon abandon abandon abandon abandon abandon abandon abandon abandon abandon abandon art",
                "bda85446c68413707090a52022edd26a1c9462295029f2e60cd7c4f2bbd3097170af7a4d73245cafa9c3cca8d561a7c3de6f5d4a10be8ed2a5e608d68f92fcc8",
            ),
            (
                "legal winner thank year wave sausage worth useful legal winner thank year wave sausage worth useful legal winner thank year wave sausage worth title",
                "bc09fca1804f7e69da93c2f2028eb238c227f2e9dda30cd63699232578480a4021b146ad717fbb7e451ce9eb835f43620bf5c514db0f8add49f5d121449d3e87",
            ),
            (
                "letter advice cage absurd amount doctor acoustic avoid letter advice cage absurd amount doctor acoustic avoid letter advice cage absurd amount doctor acoustic bless",
                "c0c519bd0e91a2ed54357d9d1ebef6f5af218a153624cf4f2da911a0ed8f7a09e2ef61af0aca007096df430022f7a2b6fb91661a9589097069720d015e4e982f",
            ),
            (
                "zoo zoo zoo zoo zoo zoo zoo zoo zoo zoo zoo zoo zoo zoo zoo zoo zoo zoo zoo zoo zoo zoo zoo vote",
                "dd48c104698c30cfe2b6142103248622fb7bb0ff692eebb00089b32d22484e1613912f0a5b694407be899ffd31ed3992c456cdf60f5d4564b8ba3f05a69890ad",
            ),
            (
                "ozone drill grab fiber curtain grace pudding thank cruise elder eight picnic",
                "274ddc525802f7c828d8ef7ddbcdc5304e87ac3535913611fbbfa986d0c9e5476c91689f9c8a54fd55bd38606aa6a8595ad213d4c9c9f9aca3fb217069a41028",
            ),
            (
                "gravity machine north sort system female filter attitude volume fold club stay feature office ecology stable narrow fog",
                "628c3827a8823298ee685db84f55caa34b5cc195a778e52d45f59bcf75aba68e4d7590e101dc414bc1bbd5737666fbbef35d1f1903953b66624f910feef245ac",
            ),
            (
                "hamster diagram private dutch cause delay private meat slide toddler razor book happy fancy gospel tennis maple dilemma loan word shrug inflict delay length",
                "64c87cde7e12ecf6704ab95bb1408bef047c22db4cc7491c4271d170a1b213d20b385bc1588d9c7b38f1b39d415665b8a9030c9ec653d75e65f847d8fc1fc440",
            ),
            (
                "scheme spot photo card baby mountain device kick cradle pact join borrow",
                "ea725895aaae8d4c1cf682c1bfd2d358d52ed9f0f0591131b559e2724bb234fca05aa9c02c57407e04ee9dc3b454aa63fbff483a8b11de949624b9f1831a9612",
            ),
            (
                "horn tenant knee talent sponsor spell gate clip pulse soap slush warm silver nephew swap uncle crack brave",
                "fd579828af3da1d32544ce4db5c73d53fc8acc4ddb1e3b251a31179cdb71e853c56d2fcb11aed39898ce6c34b10b5382772db8796e52837b54468aeb312cfc3d",
            ),
            (
                "panda eyebrow bullet gorilla call smoke muffin taste mesh discover soft ostrich alcohol speed nation flash devote level hobby quick inner drive ghost inside",
                "72be8e052fc4919d2adf28d5306b5474b0069df35b02303de8c1729c9538dbb6fc2d731d5f832193cd9fb6aeecbc469594a70e3dd50811b5067f3b88b28c3e8d",
            ),
            (
                "cat swing flag economy stadium alone churn speed unique patch report train",
                "deb5f45449e615feff5640f2e49f933ff51895de3b4381832b3139941c57b59205a42480c52175b6efcffaa58a2503887c1e8b363a707256bdd2b587b46541f5",
            ),
            (
                "light rule cinnamon wrap drastic word pride squirrel upgrade then income fatal apart sustain crack supply proud access",
                "4cbdff1ca2db800fd61cae72a57475fdc6bab03e441fd63f96dabd1f183ef5b782925f00105f318309a7e9c3ea6967c7801e46c8a58082674c860a37b93eda02",
            ),
            (
                "all hour make first leader extend hole alien behind guard gospel lava path output census museum junior mass reopen famous sing advance salt reform",
                "26e975ec644423f4a4c4f4215ef09b4bd7ef924e85d1d17c4cf3f136c2863cf6df0a475045652c57eb5fb41513ca2a2d67722b77e954b4b3fc11f7590449191d",
            ),
            (
                "vessel ladder alter error federal sibling chat ability sun glass valve picture",
                "2aaa9242daafcee6aa9d7269f17d4efe271e1b9a529178d7dc139cd18747090bf9d60295d0ce74309a78852a9caadf0af48aae1c6253839624076224374bc63f",
            ),
            (
                "scissors invite lock maple supreme raw rapid void congress muscle digital elegant little brisk hair mango congress clump",
                "7b4a10be9d98e6cba265566db7f136718e1398c71cb581e1b2f464cac1ceedf4f3e274dc270003c670ad8d02c4558b2f8e39edea2775c9e232c7cb798b069e88",
            ),
            (
                "void come effort suffer camp survey warrior heavy shoot primary clutch crush open amazing screen patrol group space point ten exist slush involve unfold",
                "01f5bced59dec48e362f2c45b5de68b9fd6c92c6634f44d6d40aab69056506f0e35524a518034ddc1192e1dacd32c1ed3eaa3c3b131c88ed8e7e54c49a5d0998",
            )
        ];

        for (idx, (m, s)) in mnemonics_and_seeds.into_iter().enumerate() {
            let m = Mnemonic::parse(m).expect("mnemonic should be valid");
            let pair1 = Keypair::from_phrase(&m, Some("TREZOR"), DerivationPath::empty()).unwrap();
            let s = hex::decode(s).expect("seed hex should be valid");
            let pair2 = Keypair::from_seed(&s).unwrap();

            assert_eq!(pair1, pair2, "pair1 and pair2 at index {idx} don't match");
        }
    }

    /// Test the same accounts from moonbeam so we know for sure that this implementation is working
    /// https://github.com/moonbeam-foundation/moonbeam/blob/e70ee0d427dfee8987d5a5671a66416ee6ec38aa/primitives/account/src/lib.rs#L217
    mod moonbeam_sanity_tests {
        use hex_literal::hex;

        use super::*;

        const KEY_1: [u8; 32] =
            hex!("502f97299c472b88754accd412b7c9a6062ef3186fba0c0388365e1edec24875");
        const KEY_2: [u8; 32] =
            hex!("0f02ba4d7f83e59eaa32eae9c3c4d99b68ce76decade21cdab7ecce8f4aef81a");
        const KEY_3: [u8; 32] =
            hex!("c5d2460186f7233c927e7db2dcc703c0e500b653ca82273b7bfad8045d85a470");

        #[test]
        fn test_account_derivation_1() {
            let kp = Keypair::from_secret_key(KEY_1).expect("valid keypair");
            assert_eq!(
                kp.public_key().to_account_id().checksum(),
                "0x976f8456E4e2034179B284A23C0e0c8f6d3da50c"
            );
        }

        #[test]
        fn test_account_derivation_2() {
            let kp = Keypair::from_secret_key(KEY_2).expect("valid keypair");
            assert_eq!(
                kp.public_key().to_account_id().checksum(),
                "0x420e9F260B40aF7E49440ceAd3069f8e82A5230f"
            );
        }

        #[test]
        fn test_account_derivation_3() {
            let kp = Keypair::from_secret_key(KEY_3).expect("valid keypair");
            assert_eq!(
                kp.public_key().to_account_id().checksum(),
                "0x9cce34F7aB185c7ABA1b7C8140d620B4BDA941d6"
            );
        }
    }
}<|MERGE_RESOLUTION|>--- conflicted
+++ resolved
@@ -97,24 +97,13 @@
             .map_err(|_| Error::InvalidSeed)
     }
 
-<<<<<<< HEAD
-    /// Obtain the [`ecdsa::PublicKey`] of this keypair.
-    pub fn public_key(&self) -> ecdsa::PublicKey {
-        self.0.public_key()
-    }
-
     /// Obtain the [`ecdsa::SecretKeyBytes`] of this keypair.
-    pub fn secret_key(&self) -> ecdsa::SecretKeyBytes {
-        self.0.secret_key()
-    }
-
-    /// Obtains the public address of the account by taking the last 20 bytes
-    /// of the Keccak-256 hash of the public key.
-    pub fn account_id(&self) -> AccountId20 {
-=======
+    pub fn secret_key(&self) -> SecretKeyBytes {
+        self.0.secret_key().as_ref()
+    }
+  
     /// Obtain the [`eth::PublicKey`] of this keypair.
     pub fn public_key(&self) -> PublicKey {
->>>>>>> 5a5c5fc3
         let uncompressed = self.0 .0.public_key().serialize_uncompressed();
         PublicKey(uncompressed)
     }
