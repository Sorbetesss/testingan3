--- conflicted
+++ resolved
@@ -101,11 +101,7 @@
             Ok(map) => map,
             Err(err) => return Box::pin(future::err(err)),
         };
-<<<<<<< HEAD
-        Box::pin(self.fetch_or(map.key(account_id), map.default()))
-=======
-        Box::new(self.fetch_or(map.key(account_id), None, map.default()))
->>>>>>> 691244fe
+        Box::pin(self.fetch_or(map.key(account_id), None, map.default()))
     }
 }
 
