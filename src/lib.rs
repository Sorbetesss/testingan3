// Copyright 2019-2020 Parity Technologies (UK) Ltd.
// This file is part of substrate-subxt.
//
// subxt is free software: you can redistribute it and/or modify
// it under the terms of the GNU General Public License as published by
// the Free Software Foundation, either version 3 of the License, or
// (at your option) any later version.
//
// subxt is distributed in the hope that it will be useful,
// but WITHOUT ANY WARRANTY; without even the implied warranty of
// MERCHANTABILITY or FITNESS FOR A PARTICULAR PURPOSE.  See the
// GNU General Public License for more details.
//
// You should have received a copy of the GNU General Public License
// along with substrate-subxt.  If not, see <http://www.gnu.org/licenses/>.

//! A library to **sub**mit e**xt**rinsics to a
//! [substrate](https://github.com/paritytech/substrate) node via RPC.

#![deny(
    bad_style,
    const_err,
    improper_ctypes,
    missing_docs,
    non_shorthand_field_patterns,
    no_mangle_generic_items,
    overflowing_literals,
    path_statements,
    patterns_in_fns_without_body,
    private_in_public,
    unconditional_recursion,
    unused_allocation,
    unused_comparisons,
    unused_parens,
    while_true,
    trivial_casts,
    trivial_numeric_casts,
    unused_extern_crates
)]
#![allow(clippy::type_complexity)]

#[macro_use]
extern crate substrate_subxt_proc_macro;

pub use sp_core;
pub use sp_runtime;

use codec::Encode;
use futures::future;
use jsonrpsee::client::Subscription;
use sc_rpc_api::state::ReadProof;
use sp_core::storage::{
    StorageChangeSet,
    StorageKey,
};
use sp_runtime::{
    generic::{
        SignedPayload,
        UncheckedExtrinsic,
    },
    traits::SignedExtension,
    MultiSignature,
};
use sp_version::RuntimeVersion;
use std::{
    convert::TryFrom,
    marker::PhantomData,
};

mod error;
mod events;
mod extra;
mod frame;
mod metadata;
mod rpc;
mod runtimes;
mod signer;

pub use crate::{
    error::Error,
    events::{
        EventsDecoder,
        EventsError,
        RawEvent,
    },
    extra::*,
    frame::*,
    metadata::{
        Metadata,
        MetadataError,
    },
    rpc::{
        BlockNumber,
        ExtrinsicSuccess,
    },
    runtimes::*,
    signer::*,
    substrate_subxt_proc_macro::*,
};
use crate::{
    frame::system::{
        AccountStoreExt,
        Phase,
        System,
        SystemEvent,
    },
    rpc::{
        ChainBlock,
        Rpc,
    },
};

/// ClientBuilder for constructing a Client.
#[derive(Default)]
pub struct ClientBuilder<T: System, S = MultiSignature, E = DefaultExtra<T>> {
    _marker: std::marker::PhantomData<(T, S, E)>,
    url: Option<String>,
    client: Option<jsonrpsee::Client>,
}

impl<T: System, S, E> ClientBuilder<T, S, E> {
    /// Creates a new ClientBuilder.
    pub fn new() -> Self {
        Self {
            _marker: std::marker::PhantomData,
            url: None,
            client: None,
        }
    }

    /// Sets the jsonrpsee client.
    pub fn set_client<P: Into<jsonrpsee::Client>>(mut self, client: P) -> Self {
        self.client = Some(client.into());
        self
    }

    /// Set the substrate rpc address.
    pub fn set_url<P: Into<String>>(mut self, url: P) -> Self {
        self.url = Some(url.into());
        self
    }

    /// Creates a new Client.
    pub async fn build(self) -> Result<Client<T, S, E>, Error> {
        let client = if let Some(client) = self.client {
            client
        } else {
            let url = self
                .url
                .as_ref()
                .map(|s| &**s)
                .unwrap_or("ws://127.0.0.1:9944");
            if url.starts_with("ws://") || url.starts_with("wss://") {
                jsonrpsee::ws_client(url).await?
            } else {
                jsonrpsee::http_client(url)
            }
        };
        let rpc = Rpc::new(client);
        let (metadata, genesis_hash, runtime_version) = future::join3(
            rpc.metadata(),
            rpc.genesis_hash(),
            rpc.runtime_version(None),
        )
        .await;
        Ok(Client {
            rpc,
            genesis_hash: genesis_hash?,
            metadata: metadata?,
            runtime_version: runtime_version?,
            _marker: PhantomData,
        })
    }
}

/// Client to interface with a substrate node.
pub struct Client<T: System, S = MultiSignature, E = DefaultExtra<T>> {
    rpc: Rpc<T>,
    genesis_hash: T::Hash,
    metadata: Metadata,
    runtime_version: RuntimeVersion,
    _marker: PhantomData<(fn() -> S, E)>,
}

impl<T: System, S, E> Clone for Client<T, S, E> {
    fn clone(&self) -> Self {
        Self {
            rpc: self.rpc.clone(),
            genesis_hash: self.genesis_hash,
            metadata: self.metadata.clone(),
            runtime_version: self.runtime_version.clone(),
            _marker: PhantomData,
        }
    }
}

impl<T: System, S, E> Client<T, S, E> {
    /// Returns the chain metadata.
    pub fn metadata(&self) -> &Metadata {
        &self.metadata
    }

    /// Fetch a StorageKey.
    pub async fn fetch<F: Store<T>>(
        &self,
        store: F,
        hash: Option<T::Hash>,
    ) -> Result<F::Returns, Error> {
        let key = store.key(&self.metadata)?;
        let value = self.rpc.storage::<F::Returns>(key, hash).await?;
        if let Some(v) = value {
            Ok(v)
        } else {
            Ok(store.default(&self.metadata)?)
        }
    }

    /// Query historical storage entries
    pub async fn query_storage(
        &self,
        keys: Vec<StorageKey>,
        from: T::Hash,
        to: Option<T::Hash>,
    ) -> Result<Vec<StorageChangeSet<<T as System>::Hash>>, Error> {
        self.rpc.query_storage(keys, from, to).await
    }

    /// Get a header
    pub async fn header<H>(&self, hash: Option<H>) -> Result<Option<T::Header>, Error>
    where
        H: Into<T::Hash> + 'static,
    {
        let header = self.rpc.header(hash.map(|h| h.into())).await?;
        Ok(header)
    }

    /// Get a block hash. By default returns the latest block hash
    pub async fn block_hash(
        &self,
        block_number: Option<BlockNumber<T>>,
    ) -> Result<Option<T::Hash>, Error> {
        let hash = self.rpc.block_hash(block_number).await?;
        Ok(hash)
    }

    /// Get a block hash of the latest finalized block
    pub async fn finalized_head(&self) -> Result<T::Hash, Error> {
        let head = self.rpc.finalized_head().await?;
        Ok(head)
    }

    /// Get a block
    pub async fn block<H>(&self, hash: Option<H>) -> Result<Option<ChainBlock<T>>, Error>
    where
        H: Into<T::Hash> + 'static,
    {
        let block = self.rpc.block(hash.map(|h| h.into())).await?;
        Ok(block)
    }

    /// Get proof of storage entries at a specific block's state.
    pub async fn read_proof<H>(
        &self,
        keys: Vec<StorageKey>,
        hash: Option<H>,
    ) -> Result<ReadProof<T::Hash>, Error>
    where
        H: Into<T::Hash> + 'static,
    {
        let proof = self.rpc.read_proof(keys, hash.map(|h| h.into())).await?;
        Ok(proof)
    }

    /// Subscribe to events.
    pub async fn subscribe_events(
        &self,
    ) -> Result<Subscription<StorageChangeSet<T::Hash>>, Error> {
        let events = self.rpc.subscribe_events().await?;
        Ok(events)
    }

    /// Subscribe to new blocks.
    pub async fn subscribe_blocks(&self) -> Result<Subscription<T::Header>, Error> {
        let headers = self.rpc.subscribe_blocks().await?;
        Ok(headers)
    }

    /// Subscribe to finalized blocks.
    pub async fn subscribe_finalized_blocks(
        &self,
    ) -> Result<Subscription<T::Header>, Error> {
        let headers = self.rpc.subscribe_finalized_blocks().await?;
        Ok(headers)
    }
}

impl<T, S, E> Client<T, S, E>
where
    T: System + Send + Sync + 'static,
    S: Encode + Send + Sync + 'static,
    E: SignedExtra<T> + SignedExtension + Send + Sync + 'static,
{
    /// Creates an unsigned extrinsic.
    ///
    /// If `nonce` is `None` the nonce will be fetched from the chain.
    pub async fn create_unsigned<C: Call<T>>(
        &self,
        call: C,
        account_id: &<T as System>::AccountId,
        nonce: Option<T::Index>,
    ) -> Result<SignedPayload<Encoded, <E as SignedExtra<T>>::Extra>, Error> {
<<<<<<< HEAD
        let account_nonce = self.account(account_id).await?.nonce;
        let spec_version = self.runtime_version.spec_version;
        let tx_version = self.runtime_version.transaction_version;
=======
        let account_nonce = if let Some(nonce) = nonce {
            nonce
        } else {
            self.account(account_id).await?.nonce
        };
        let version = self.runtime_version.spec_version;
>>>>>>> 67f3ce52
        let genesis_hash = self.genesis_hash;
        let call = self
            .metadata()
            .module_with_calls(C::MODULE)
            .and_then(|module| module.call(C::FUNCTION, call))?;
        let extra: E = E::new(spec_version, tx_version, account_nonce, genesis_hash);
        let raw_payload = SignedPayload::new(call, extra.extra())?;
        Ok(raw_payload)
    }

    /// Creates a signed extrinsic.
    pub async fn create_signed<C: Call<T>>(
        &self,
        call: C,
        signer: &(dyn Signer<T, S, E> + Send + Sync),
    ) -> Result<
        UncheckedExtrinsic<T::Address, Encoded, S, <E as SignedExtra<T>>::Extra>,
        Error,
    > {
<<<<<<< HEAD
        let signer = self.signer.clone();
        let account_nonce = self.nonce;
        let spec_version = self.runtime_version.spec_version;
        let tx_version = self.runtime_version.transaction_version;
        let genesis_hash = self.genesis_hash;
        let call = self
            .metadata()
            .module_with_calls(C::MODULE)
            .and_then(|module| module.call(C::FUNCTION, call))?;

        log::info!(
            "Creating Extrinsic with genesis hash {:?} and account nonce {:?}",
            genesis_hash,
            account_nonce
        );

        let extra = E::new(spec_version, tx_version, account_nonce, genesis_hash);
        let xt = extrinsic::create_and_sign::<_, _, _, S, _>(signer, call, extra)?;
        Ok(xt)
=======
        let unsigned = self
            .create_unsigned(call, signer.account_id(), signer.nonce())
            .await?;
        Ok(signer.sign(unsigned))
>>>>>>> 67f3ce52
    }

    /// Returns an events decoder for a call.
    pub fn events_decoder<C: Call<T>>(&self) -> Result<EventsDecoder<T>, Error> {
        let metadata = self.metadata().clone();
        let mut decoder = EventsDecoder::try_from(metadata)?;
        C::events_decoder(&mut decoder)?;
        Ok(decoder)
    }

    /// Create and submit an extrinsic and return corresponding Hash if successful
    pub async fn submit_extrinsic(
        &self,
        extrinsic: UncheckedExtrinsic<
            T::Address,
            Encoded,
            S,
            <E as SignedExtra<T>>::Extra,
        >,
    ) -> Result<T::Hash, Error> {
        self.rpc.submit_extrinsic(extrinsic).await
    }

    /// Create and submit an extrinsic and return corresponding Event if successful
    pub async fn submit_and_watch_extrinsic(
        &self,
        extrinsic: UncheckedExtrinsic<
            T::Address,
            Encoded,
            S,
            <E as SignedExtra<T>>::Extra,
        >,
        decoder: EventsDecoder<T>,
    ) -> Result<ExtrinsicSuccess<T>, Error> {
        self.rpc
            .submit_and_watch_extrinsic(extrinsic, decoder)
            .await
    }

    /// Submits a transaction to the chain.
    pub async fn submit<C: Call<T>>(
        &self,
        call: C,
        signer: &(dyn Signer<T, S, E> + Send + Sync),
    ) -> Result<T::Hash, Error> {
        let extrinsic = self.create_signed(call, signer).await?;
        self.submit_extrinsic(extrinsic).await
    }

    /// Submits transaction to the chain and watch for events.
    pub async fn watch<C: Call<T>>(
        &self,
        call: C,
        signer: &(dyn Signer<T, S, E> + Send + Sync),
    ) -> Result<ExtrinsicSuccess<T>, Error> {
        let extrinsic = self.create_signed(call, signer).await?;
        let decoder = self.events_decoder::<C>()?;
        self.submit_and_watch_extrinsic(extrinsic, decoder).await
    }
}

/// Wraps an already encoded byte vector, prevents being encoded as a raw byte vector as part of
/// the transaction payload
#[derive(Clone, Debug)]
pub struct Encoded(pub Vec<u8>);

impl codec::Encode for Encoded {
    fn encode(&self) -> Vec<u8> {
        self.0.to_owned()
    }
}

#[cfg(test)]
mod tests {
    use sp_core::{
        storage::{
            well_known_keys,
            StorageKey,
        },
        Pair,
    };
    use sp_keyring::{
        AccountKeyring,
        Ed25519Keyring,
    };

    use super::*;

    pub(crate) async fn test_client() -> Client<crate::DefaultNodeRuntime> {
        ClientBuilder::new()
            .build()
            .await
            .expect("Error creating client")
    }

    #[async_std::test]
    #[ignore] // requires locally running substrate node
    async fn test_tx_transfer_balance() {
        env_logger::try_init().ok();
        let mut signer = PairSigner::new(AccountKeyring::Alice.pair());
        let dest = AccountKeyring::Bob.to_account_id().into();

        let client = test_client().await;
        let nonce = client
            .account(&AccountKeyring::Alice.to_account_id())
            .await
            .unwrap()
            .nonce;
        signer.set_nonce(nonce);
        client
            .submit(
                balances::TransferCall {
                    to: &dest,
                    amount: 10_000,
                },
                &signer,
            )
            .await
            .unwrap();

        // check that nonce is handled correctly
        signer.increment_nonce();
        client
            .submit(
                balances::TransferCall {
                    to: &dest,
                    amount: 10_000,
                },
                &signer,
            )
            .await
            .unwrap();
    }

    #[async_std::test]
    #[ignore] // requires locally running substrate node
    async fn test_getting_hash() {
        let client = test_client().await;
        client.block_hash(None).await.unwrap();
    }

    #[async_std::test]
    #[ignore] // requires locally running substrate node
    async fn test_getting_block() {
        let client = test_client().await;
        let block_hash = client.block_hash(None).await.unwrap();
        client.block(block_hash).await.unwrap();
    }

    #[async_std::test]
    #[ignore] // requires locally running substrate node
    async fn test_getting_read_proof() {
        let client = test_client().await;
        let block_hash = client.block_hash(None).await.unwrap();
        client
            .read_proof(
                vec![
                    StorageKey(well_known_keys::HEAP_PAGES.to_vec()),
                    StorageKey(well_known_keys::EXTRINSIC_INDEX.to_vec()),
                ],
                block_hash,
            )
            .await
            .unwrap();
    }

    #[async_std::test]
    #[ignore] // requires locally running substrate node
    async fn test_chain_subscribe_blocks() {
        let client = test_client().await;
        let mut blocks = client.subscribe_blocks().await.unwrap();
        blocks.next().await;
    }

    #[async_std::test]
    #[ignore] // requires locally running substrate node
    async fn test_chain_subscribe_finalized_blocks() {
        let client = test_client().await;
        let mut blocks = client.subscribe_finalized_blocks().await.unwrap();
        blocks.next().await;
    }

    #[async_std::test]
    #[ignore] // requires locally running substrate node
    async fn test_create_raw_payload() {
        let signer_pair = Ed25519Keyring::Alice.pair();
        let signer_account_id = Ed25519Keyring::Alice.to_account_id();
        let dest = AccountKeyring::Bob.to_account_id().into();

        let client = test_client().await;

        // create raw payload with AccoundId and sign it
        let raw_payload = client
            .create_unsigned(
                balances::TransferCall {
                    to: &dest,
                    amount: 10_000,
                },
                &signer_account_id,
                None,
            )
            .await
            .unwrap();
        let raw_signature = signer_pair.sign(raw_payload.encode().as_slice());
        let raw_multisig = MultiSignature::from(raw_signature);

        // create signature with Xtbuilder
        let signer = PairSigner::new(Ed25519Keyring::Alice.pair());
        let xt_multi_sig = client
            .create_signed(
                balances::TransferCall {
                    to: &dest,
                    amount: 10_000,
                },
                &signer,
            )
            .await
            .unwrap()
            .signature
            .unwrap()
            .1;

        // compare signatures
        assert_eq!(raw_multisig, xt_multi_sig);
    }
}<|MERGE_RESOLUTION|>--- conflicted
+++ resolved
@@ -309,18 +309,13 @@
         account_id: &<T as System>::AccountId,
         nonce: Option<T::Index>,
     ) -> Result<SignedPayload<Encoded, <E as SignedExtra<T>>::Extra>, Error> {
-<<<<<<< HEAD
-        let account_nonce = self.account(account_id).await?.nonce;
-        let spec_version = self.runtime_version.spec_version;
-        let tx_version = self.runtime_version.transaction_version;
-=======
         let account_nonce = if let Some(nonce) = nonce {
             nonce
         } else {
             self.account(account_id).await?.nonce
         };
-        let version = self.runtime_version.spec_version;
->>>>>>> 67f3ce52
+        let spec_version = self.runtime_version.spec_version;
+        let tx_version = self.runtime_version.transaction_version;
         let genesis_hash = self.genesis_hash;
         let call = self
             .metadata()
@@ -340,32 +335,10 @@
         UncheckedExtrinsic<T::Address, Encoded, S, <E as SignedExtra<T>>::Extra>,
         Error,
     > {
-<<<<<<< HEAD
-        let signer = self.signer.clone();
-        let account_nonce = self.nonce;
-        let spec_version = self.runtime_version.spec_version;
-        let tx_version = self.runtime_version.transaction_version;
-        let genesis_hash = self.genesis_hash;
-        let call = self
-            .metadata()
-            .module_with_calls(C::MODULE)
-            .and_then(|module| module.call(C::FUNCTION, call))?;
-
-        log::info!(
-            "Creating Extrinsic with genesis hash {:?} and account nonce {:?}",
-            genesis_hash,
-            account_nonce
-        );
-
-        let extra = E::new(spec_version, tx_version, account_nonce, genesis_hash);
-        let xt = extrinsic::create_and_sign::<_, _, _, S, _>(signer, call, extra)?;
-        Ok(xt)
-=======
         let unsigned = self
             .create_unsigned(call, signer.account_id(), signer.nonce())
             .await?;
         Ok(signer.sign(unsigned))
->>>>>>> 67f3ce52
     }
 
     /// Returns an events decoder for a call.
