// Copyright 2019-2020 Parity Technologies (UK) Ltd.
// This file is part of substrate-subxt.
//
// subxt is free software: you can redistribute it and/or modify
// it under the terms of the GNU General Public License as published by
// the Free Software Foundation, either version 3 of the License, or
// (at your option) any later version.
//
// subxt is distributed in the hope that it will be useful,
// but WITHOUT ANY WARRANTY; without even the implied warranty of
// MERCHANTABILITY or FITNESS FOR A PARTICULAR PURPOSE.  See the
// GNU General Public License for more details.
//
// You should have received a copy of the GNU General Public License
// along with substrate-subxt.  If not, see <http://www.gnu.org/licenses/>.
#![allow(missing_docs)]

use codec::Encode;
use pallet_im_online::sr25519::AuthorityId as ImOnlineId;
use sp_runtime::{
    generic::Header,
    impl_opaque_keys,
    traits::{
        BlakeTwo256,
        IdentifyAccount,
        Verify,
    },
    MultiSignature,
    OpaqueExtrinsic,
};
use sp_std::prelude::*;

/// BABE marker struct
#[derive(Copy, Clone, Debug, Default, Eq, PartialEq, Ord, PartialOrd, Hash)]
pub struct Babe;
impl sp_runtime::BoundToRuntimeAppPublic for Babe {
    type Public = sp_consensus_babe::AuthorityId;
}

/// ImOnline marker struct
#[derive(Copy, Clone, Debug, Default, Eq, PartialEq, Ord, PartialOrd, Hash)]
pub struct ImOnline;
impl sp_runtime::BoundToRuntimeAppPublic for ImOnline {
    type Public = ImOnlineId;
}

/// GRANDPA marker struct
#[derive(Copy, Clone, Debug, Default, Eq, PartialEq, Ord, PartialOrd, Hash)]
pub struct Grandpa;
impl sp_runtime::BoundToRuntimeAppPublic for Grandpa {
    type Public = sp_finality_grandpa::AuthorityId;
}

use sp_authority_discovery::AuthorityId as AuthorityDiscoveryId;

#[cfg(feature = "kusama")]
mod validator_app {
    use application_crypto::{
        app_crypto,
        sr25519,
    };
    app_crypto!(sr25519, sp_core::crypto::KeyTypeId(*b"para"));
}

/// Parachain marker struct
#[cfg(feature = "kusama")]
#[derive(Copy, Clone, Debug, Default, Eq, PartialEq, Ord, PartialOrd, Hash)]
pub struct Parachains;

#[cfg(feature = "kusama")]
impl sp_runtime::BoundToRuntimeAppPublic for Parachains {
    type Public = validator_app::Public;
}

/// Authority discovery marker struct
#[derive(Copy, Clone, Debug, Default, Eq, PartialEq, Ord, PartialOrd, Hash)]
pub struct AuthorityDiscovery;
impl sp_runtime::BoundToRuntimeAppPublic for AuthorityDiscovery {
    type Public = AuthorityDiscoveryId;
}

impl_opaque_keys! {
    /// Substrate base runtime keys
    pub struct BasicSessionKeys {
        //// GRANDPA session key
        pub grandpa: Grandpa,
        //// BABE session key
        pub babe: Babe,
        //// ImOnline session key
        pub im_online: ImOnline,
        //// Parachain validation session key
        pub parachains: Parachains,
        //// AuthorityDiscovery session key
        pub authority_discovery: AuthorityDiscovery,
    }
}

impl_opaque_keys! {
    /// Polkadot/Kusama runtime keys
    pub struct SessionKeys {
        //// GRANDPA session key
        pub grandpa: Grandpa,
        //// BABE session key
        pub babe: Babe,
        //// ImOnline session key
        pub im_online: ImOnline,
        //// ParachainValidator session key
        pub parachain_validator: Parachains,
        //// AuthorityDiscovery session key
        pub authority_discovery: AuthorityDiscovery,
    }
}

use crate::{
<<<<<<< HEAD
    contracts::Contracts,
    extra::{
=======
    extrinsic::{
>>>>>>> cd6b8f43
        DefaultExtra,
        SignedExtra,
    },
    frame::{
        balances::{
            AccountData,
            Balances,
        },
        sudo::Sudo,
    },
<<<<<<< HEAD
    session::Session,
    staking::Staking,
    system::System,
    Encoded,
=======
>>>>>>> cd6b8f43
};

/// Runtime trait.
pub trait Runtime: System + Sized + Send + Sync + 'static {
    /// Signature type.
    type Signature: Verify + Encode + Send + Sync + 'static;
    /// Transaction extras.
    type Extra: SignedExtra<Self> + Send + Sync + 'static;
}

/// Concrete type definitions compatible with those in the default substrate `node_runtime`
///
/// # Note
///
/// If the concrete types in the target substrate runtime differ from these, a custom Runtime
/// definition MUST be used to ensure type compatibility.
#[derive(Debug, Clone, Eq, PartialEq)]
pub struct DefaultNodeRuntime;

impl Staking for DefaultNodeRuntime {
    type NominatorIndex = u32;
    type ValidatorIndex = u16;
    const MAX_VALIDATORS: usize = Self::ValidatorIndex::max_value() as usize;
    const MAX_NOMINATORS: usize = Self::NominatorIndex::max_value() as usize;
    type EraIndex = u32;
    type RewardPoint = u32;
}

impl Runtime for DefaultNodeRuntime {
    type Signature = MultiSignature;
    type Extra = DefaultExtra<Self>;
}

impl System for DefaultNodeRuntime {
    type Index = u32;
    type BlockNumber = u32;
    type Hash = sp_core::H256;
    type Hashing = BlakeTwo256;
    type AccountId = <<MultiSignature as Verify>::Signer as IdentifyAccount>::AccountId;
    type Address = pallet_indices::address::Address<Self::AccountId, u32>;
    type Header = Header<Self::BlockNumber, BlakeTwo256>;
    type Extrinsic = OpaqueExtrinsic;
    type AccountData = AccountData<<Self as Balances>::Balance>;
}

impl Balances for DefaultNodeRuntime {
    type Balance = u128;
}

impl Session for DefaultNodeRuntime {
    type SessionIndex = u32;
    type ValidatorId = <Self as System>::AccountId;
    type Keys = BasicSessionKeys;
}

impl Contracts for DefaultNodeRuntime {}

impl Sudo for DefaultNodeRuntime {}

/// Concrete type definitions compatible with the node template.
///
/// # Note
///
/// Main difference is `type Address = AccountId`.
/// Also the contracts module is not part of the node template runtime.
#[derive(Debug, Clone, Eq, PartialEq)]
pub struct NodeTemplateRuntime;

impl Runtime for NodeTemplateRuntime {
    type Signature = MultiSignature;
    type Extra = DefaultExtra<Self>;
}

impl System for NodeTemplateRuntime {
    type Index = u32;
    type BlockNumber = u32;
    type Hash = sp_core::H256;
    type Hashing = BlakeTwo256;
    type AccountId = <<MultiSignature as Verify>::Signer as IdentifyAccount>::AccountId;
    type Address = Self::AccountId;
    type Header = Header<Self::BlockNumber, BlakeTwo256>;
    type Extrinsic = OpaqueExtrinsic;
    type AccountData = AccountData<<Self as Balances>::Balance>;
}

impl Balances for NodeTemplateRuntime {
    type Balance = u128;
}

impl Session for NodeTemplateRuntime {
    type SessionIndex = u32;
    type ValidatorId = <Self as System>::AccountId;
    type Keys = BasicSessionKeys;
}

impl Sudo for NodeTemplateRuntime {}

/// Concrete type definitions compatible with those for kusama, v0.7
///
/// # Note
///
/// Main difference is `type Address = AccountId`.
/// Also the contracts module is not part of the kusama runtime.
#[derive(Debug, Clone, Eq, PartialEq)]
pub struct KusamaRuntime;

impl Runtime for KusamaRuntime {
    type Signature = MultiSignature;
    type Extra = DefaultExtra<Self>;
}

impl System for KusamaRuntime {
    type Index = u32;
    type BlockNumber = u32;
    type Hash = sp_core::H256;
    type Hashing = BlakeTwo256;
    type AccountId = <<MultiSignature as Verify>::Signer as IdentifyAccount>::AccountId;
    type Address = Self::AccountId;
    type Header = Header<Self::BlockNumber, BlakeTwo256>;
    type Extrinsic = OpaqueExtrinsic;
    type AccountData = AccountData<<Self as Balances>::Balance>;
}

impl Session for KusamaRuntime {
    type SessionIndex = u32;
    type ValidatorId = <Self as System>::AccountId;
    type Keys = SessionKeys;
}

impl Staking for KusamaRuntime {
    type NominatorIndex = u32;
    type ValidatorIndex = u16;
    const MAX_VALIDATORS: usize = Self::ValidatorIndex::max_value() as usize;
    const MAX_NOMINATORS: usize = Self::NominatorIndex::max_value() as usize;
    type EraIndex = u32;
    type RewardPoint = u32;
}

impl Balances for KusamaRuntime {
    type Balance = u128;
}<|MERGE_RESOLUTION|>--- conflicted
+++ resolved
@@ -112,12 +112,8 @@
 }
 
 use crate::{
-<<<<<<< HEAD
     contracts::Contracts,
-    extra::{
-=======
     extrinsic::{
->>>>>>> cd6b8f43
         DefaultExtra,
         SignedExtra,
     },
@@ -128,13 +124,10 @@
         },
         sudo::Sudo,
     },
-<<<<<<< HEAD
     session::Session,
     staking::Staking,
     system::System,
     Encoded,
-=======
->>>>>>> cd6b8f43
 };
 
 /// Runtime trait.
