// Copyright 2019-2020 Parity Technologies (UK) Ltd.
// This file is part of substrate-subxt.
//
// subxt is free software: you can redistribute it and/or modify
// it under the terms of the GNU General Public License as published by
// the Free Software Foundation, either version 3 of the License, or
// (at your option) any later version.
//
// subxt is distributed in the hope that it will be useful,
// but WITHOUT ANY WARRANTY; without even the implied warranty of
// MERCHANTABILITY or FITNESS FOR A PARTICULAR PURPOSE.  See the
// GNU General Public License for more details.
//
// You should have received a copy of the GNU General Public License
// along with substrate-subxt.  If not, see <http://www.gnu.org/licenses/>.

//! A library to **sub**mit e**xt**rinsics to a
//! [substrate](https://github.com/paritytech/substrate) node via RPC.

use crate::{
    extra::SignedExtra,
    frame::system::System,
    Encoded,
};
use codec::Encode;
use sp_core::Pair;
use sp_runtime::{
    generic::{
        SignedPayload,
        UncheckedExtrinsic,
    },
    traits::{
        IdentifyAccount,
        SignedExtension,
        Verify,
    },
};
use std::{
    future::Future,
    marker::PhantomData,
    pin::Pin,
};

/// Extrinsic signer.
<<<<<<< HEAD
pub trait Signer<T: System, S: Encode, E: SignedExtra<T>>: Send + Sync {
=======
pub trait Signer<T: System, S: Encode, E: SignedExtra<T>>
where
    <<E as SignedExtra<T>>::Extra as SignedExtension>::AdditionalSigned: Send + Sync,
{
>>>>>>> a2eead0c
    /// Returns the account id.
    fn account_id(&self) -> &T::AccountId;

    /// Optionally returns a nonce.
    fn nonce(&self) -> Option<T::Index>;

    /// Takes an unsigned extrinsic and returns a signed extrinsic.
    ///
    /// Some signers may fail, for instance because the hardware on which the keys are located has
    /// refused the operation.
    fn sign(
        &self,
        extrinsic: SignedPayload<Encoded, E::Extra>,
    ) -> Pin<
        Box<
            dyn Future<
                    Output = Result<
                        UncheckedExtrinsic<T::Address, Encoded, S, E::Extra>,
                        String,
                    >,
                > + Send
                + Sync,
        >,
    >;
}

/// Extrinsic signer using a private key.
pub struct PairSigner<T: System, S: Encode, E: SignedExtra<T>, P: Pair> {
    _marker: PhantomData<(S, E)>,
    account_id: T::AccountId,
    nonce: Option<T::Index>,
    signer: P,
}

impl<T, S, E, P> PairSigner<T, S, E, P>
where
    T: System,
    S: Encode + Verify + From<P::Signature>,
    S::Signer: From<P::Public> + IdentifyAccount<AccountId = T::AccountId>,
    E: SignedExtra<T>,
    P: Pair,
{
    /// Creates a new `Signer` from a `Pair`.
    pub fn new(signer: P) -> Self {
        let account_id = S::Signer::from(signer.public()).into_account();
        Self {
            _marker: PhantomData,
            account_id,
            nonce: None,
            signer,
        }
    }

    /// Sets the nonce to a new value.
    pub fn set_nonce(&mut self, nonce: T::Index) {
        self.nonce = Some(nonce);
    }

    /// Increment the nonce
    pub fn increment_nonce(&mut self) {
        self.nonce = self.nonce.map(|nonce| nonce + 1.into());
    }
}

impl<T, S, E, P> Signer<T, S, E> for PairSigner<T, S, E, P>
where
    T: System + 'static,
    T::AccountId: Into<T::Address> + 'static,
    S: Encode + 'static + Send + Sync,
<<<<<<< HEAD
    E: SignedExtra<T> + 'static + Send + Sync,
    P: Pair + 'static,
    P::Signature: Into<S> + 'static,
=======
    E: SignedExtra<T> + 'static,
    P: Pair + 'static,
    P::Signature: Into<S> + 'static,
    <<E as SignedExtra<T>>::Extra as SignedExtension>::AdditionalSigned: Send + Sync,
>>>>>>> a2eead0c
{
    fn account_id(&self) -> &T::AccountId {
        &self.account_id
    }

    fn nonce(&self) -> Option<T::Index> {
        self.nonce
    }

    fn sign(
        &self,
        extrinsic: SignedPayload<Encoded, E::Extra>,
    ) -> Pin<
        Box<
            dyn Future<
                    Output = Result<
                        UncheckedExtrinsic<T::Address, Encoded, S, E::Extra>,
                        String,
                    >,
                > + Send
                + Sync,
        >,
    > {
        let signature = extrinsic.using_encoded(|payload| self.signer.sign(payload));
        let (call, extra, _) = extrinsic.deconstruct();
<<<<<<< HEAD
        Box::pin(futures::future::ready(Ok(UncheckedExtrinsic::new_signed(
=======
        Box::pin(futures::future::ok(UncheckedExtrinsic::new_signed(
>>>>>>> a2eead0c
            call,
            self.account_id.clone().into(),
            signature.into(),
            extra,
<<<<<<< HEAD
        ))))
=======
        )))
>>>>>>> a2eead0c
    }
}<|MERGE_RESOLUTION|>--- conflicted
+++ resolved
@@ -31,7 +31,6 @@
     },
     traits::{
         IdentifyAccount,
-        SignedExtension,
         Verify,
     },
 };
@@ -42,14 +41,7 @@
 };
 
 /// Extrinsic signer.
-<<<<<<< HEAD
-pub trait Signer<T: System, S: Encode, E: SignedExtra<T>>: Send + Sync {
-=======
-pub trait Signer<T: System, S: Encode, E: SignedExtra<T>>
-where
-    <<E as SignedExtra<T>>::Extra as SignedExtension>::AdditionalSigned: Send + Sync,
-{
->>>>>>> a2eead0c
+pub trait Signer<T: System, S: Encode, E: SignedExtra<T>> {
     /// Returns the account id.
     fn account_id(&self) -> &T::AccountId;
 
@@ -119,16 +111,9 @@
     T: System + 'static,
     T::AccountId: Into<T::Address> + 'static,
     S: Encode + 'static + Send + Sync,
-<<<<<<< HEAD
-    E: SignedExtra<T> + 'static + Send + Sync,
-    P: Pair + 'static,
-    P::Signature: Into<S> + 'static,
-=======
     E: SignedExtra<T> + 'static,
     P: Pair + 'static,
     P::Signature: Into<S> + 'static,
-    <<E as SignedExtra<T>>::Extra as SignedExtension>::AdditionalSigned: Send + Sync,
->>>>>>> a2eead0c
 {
     fn account_id(&self) -> &T::AccountId {
         &self.account_id
@@ -154,19 +139,43 @@
     > {
         let signature = extrinsic.using_encoded(|payload| self.signer.sign(payload));
         let (call, extra, _) = extrinsic.deconstruct();
-<<<<<<< HEAD
-        Box::pin(futures::future::ready(Ok(UncheckedExtrinsic::new_signed(
-=======
         Box::pin(futures::future::ok(UncheckedExtrinsic::new_signed(
->>>>>>> a2eead0c
             call,
             self.account_id.clone().into(),
             signature.into(),
             extra,
-<<<<<<< HEAD
-        ))))
-=======
         )))
->>>>>>> a2eead0c
+    }
+}
+
+impl<T, S, E> Signer<T, S, E> for Box<dyn Signer<T, S, E>>
+where
+    T: System,
+    S: Encode,
+    E: SignedExtra<T>,
+{
+    fn account_id(&self) -> &T::AccountId {
+        (**self).account_id()
+    }
+
+    fn nonce(&self) -> Option<T::Index> {
+        (**self).nonce()
+    }
+
+    fn sign(
+        &self,
+        extrinsic: SignedPayload<Encoded, E::Extra>,
+    ) -> Pin<
+        Box<
+            dyn Future<
+                    Output = Result<
+                        UncheckedExtrinsic<T::Address, Encoded, S, E::Extra>,
+                        String,
+                    >,
+                > + Send
+                + Sync,
+        >,
+    > {
+        (**self).sign(extrinsic)
     }
 }