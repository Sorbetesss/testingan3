--- conflicted
+++ resolved
@@ -27,11 +27,7 @@
 };
 use runtime_support::Parameter;
 use serde::de::DeserializeOwned;
-<<<<<<< HEAD
-=======
-use substrate_primitives::Pair;
 use std::fmt::Debug;
->>>>>>> 32ce13c5
 
 /// The subset of the `srml_system::Trait` that a client must implement.
 pub trait System: 'static + Eq + Clone + Debug {
