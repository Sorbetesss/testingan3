[package]
name = "subxt"
version.workspace = true
authors.workspace = true
edition.workspace = true
rust-version.workspace = true
publish = true

license.workspace = true
readme = "../README.md"
repository.workspace = true
documentation.workspace = true
homepage.workspace = true
description = "Submit extrinsics (transactions) to a substrate node via RPC"
keywords = ["parity", "substrate", "blockchain"]

[lints]
workspace = true

[features]
# For dev and documentation reasons we enable more features than are often desired.
# it's recommended to use `--no-default-features` and then select what you need.
default = ["jsonrpsee", "native"]

# Enable this for native (ie non web/wasm builds).
# Exactly 1 of "web" and "native" is expected.
<<<<<<< HEAD
native = ["jsonrpsee?/async-client", "jsonrpsee?/client-ws-transport-native-tls", "subxt-lightclient?/native", "tokio-util"]

# Enable this for web/wasm builds.
# Exactly 1 of "web" and "native" is expected.
web = ["jsonrpsee?/async-wasm-client", "jsonrpsee?/client-web-transport", "getrandom/js", "subxt-lightclient?/web", "subxt-macro/web", "instant/wasm-bindgen"]
=======
native = [
    "jsonrpsee?/async-client", 
    "jsonrpsee?/client-ws-transport-native-tls", 
    "subxt-lightclient?/native", 
    "tokio-util"
]

# Enable this for web/wasm builds.
# Exactly 1 of "web" and "native" is expected.
web = [
    "jsonrpsee?/async-wasm-client", 
    "jsonrpsee?/client-web-transport", 
    "getrandom/js", 
    "subxt-lightclient?/web", 
    "subxt-macro/web", 
    "instant/wasm-bindgen"
]
>>>>>>> 54470357

# Enable this to use the reconnecting rpc client
unstable-reconnecting-rpc-client = ["dep:reconnecting-jsonrpsee-ws-client"]

# Enable this to use jsonrpsee (allowing for example `OnlineClient::from_url`).
jsonrpsee = ["dep:jsonrpsee"]

# Enable this to pull in extra Substrate dependencies which make it possible to
# use the `sp_core::crypto::Pair` Signer implementation, as well as adding some
# `From` impls for types like `AccountId32`. Cannot be used with "web".
substrate-compat = ["sp-core", "sp-runtime", "subxt-core/substrate-compat"]

# Enable this to fetch and utilize the latest unstable metadata from a node.
# The unstable metadata is subject to breaking changes and the subxt might
# fail to decode the metadata properly. Use this to experiment with the
# latest features exposed by the metadata.
unstable-metadata = []

# Activate this to expose the Light Client functionality.
# Note that this feature is experimental and things may break or not work as expected.
unstable-light-client = ["subxt-lightclient", "tokio-stream"]

[dependencies]
async-trait = { workspace = true }
codec = { package = "parity-scale-codec", workspace = true, features = ["derive"] }
scale-info = { workspace = true, features = ["default"] }
scale-value = { workspace = true, features = ["default"] }
scale-bits = { workspace = true, features = ["default"] }
scale-decode = { workspace = true, features = ["default"] }
scale-encode = { workspace = true, features = ["default"] }
subxt-core = { workspace = true, features = ["std"] }
futures = { workspace = true }
hex = { workspace = true }
serde = { workspace = true, features = ["derive"] }
serde_json = { workspace = true, features = ["raw_value"] }
thiserror = { workspace = true }
tracing = { workspace = true }
frame-metadata = { workspace = true }
derivative = { workspace = true }
either = { workspace = true }
instant = { workspace = true }

# Provides some deserialization, types like U256/H256 and hashing impls like twox/blake256:
impl-serde = { workspace = true }
primitive-types = { workspace = true, features = ["codec", "scale-info", "serde"] }
sp-core-hashing = { workspace = true }

# For ss58 encoding AccountId32 to serialize them properly:
base58 = { workspace = true }
blake2 = { workspace = true }

# Included if the "jsonrpsee" feature is enabled.
jsonrpsee = { workspace = true, optional = true, features = ["jsonrpsee-types"] }

# Included if the "substrate-compat" feature is enabled.
sp-core = { workspace = true, optional = true }
sp-runtime = { workspace = true, optional = true }

# Other subxt crates we depend on.
subxt-macro = { workspace = true }
subxt-metadata = { workspace = true }
subxt-lightclient = { workspace = true, optional = true, default-features = false }

# Light client support:
tokio-stream = { workspace = true, optional = true }

# Reconnecting jsonrpc ws client
reconnecting-jsonrpsee-ws-client = { version = "0.3", optional = true }

# For parsing urls to disallow insecure schemes
url = { workspace = true }

# Included if "web" feature is enabled, to enable its js feature.
getrandom = { workspace = true, optional = true }

# Included if "native" feature is enabled
tokio-util = { workspace = true, features = ["compat"], optional = true }

[dev-dependencies]
bitvec = { workspace = true }
codec = { workspace = true, features = ["derive", "bit-vec"] }
scale-info = { workspace = true, features = ["bit-vec"] }
tokio = { workspace = true, features = ["macros", "time", "rt-multi-thread"] }
sp-core = { workspace = true }
sp-keyring = { workspace = true }
sp-runtime = { workspace = true }
assert_matches = { workspace = true }
subxt-signer = { path = "../signer" }
# Tracing subscriber is useful for light-client examples to ensure that
# the `bootNodes` and chain spec are configured correctly. If all is fine, then
# the light-client wlll emit INFO logs with
# `GrandPa warp sync finished` and `Finalized block runtime ready.`
tracing-subscriber = { workspace = true }

[[example]]
name = "light_client_tx_basic"
path = "examples/light_client_tx_basic.rs"
required-features = ["unstable-light-client", "jsonrpsee"]

[[example]]
name = "light_client_parachains"
path = "examples/light_client_parachains.rs"
required-features = ["unstable-light-client", "jsonrpsee", "native"]

[[example]]
name = "reconnecting_rpc_client"
path = "examples/reconnecting_rpc_client.rs"
required-features = ["unstable-reconnecting-rpc-client"]

[package.metadata.docs.rs]
features = ["default", "substrate-compat", "unstable-light-client"]
rustdoc-args = ["--cfg", "docsrs"]

[package.metadata.playground]
features = ["default", "substrate-compat", "unstable-light-client"]<|MERGE_RESOLUTION|>--- conflicted
+++ resolved
@@ -24,13 +24,6 @@
 
 # Enable this for native (ie non web/wasm builds).
 # Exactly 1 of "web" and "native" is expected.
-<<<<<<< HEAD
-native = ["jsonrpsee?/async-client", "jsonrpsee?/client-ws-transport-native-tls", "subxt-lightclient?/native", "tokio-util"]
-
-# Enable this for web/wasm builds.
-# Exactly 1 of "web" and "native" is expected.
-web = ["jsonrpsee?/async-wasm-client", "jsonrpsee?/client-web-transport", "getrandom/js", "subxt-lightclient?/web", "subxt-macro/web", "instant/wasm-bindgen"]
-=======
 native = [
     "jsonrpsee?/async-client", 
     "jsonrpsee?/client-ws-transport-native-tls", 
@@ -48,7 +41,6 @@
     "subxt-macro/web", 
     "instant/wasm-bindgen"
 ]
->>>>>>> 54470357
 
 # Enable this to use the reconnecting rpc client
 unstable-reconnecting-rpc-client = ["dep:reconnecting-jsonrpsee-ws-client"]
