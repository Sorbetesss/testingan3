--- conflicted
+++ resolved
@@ -129,11 +129,7 @@
             // Fails if the background is closed.
             let (sub_id, notif) = client
                 .0
-<<<<<<< HEAD
-                .subscription_request(sub.to_string(), params.clone())
-=======
                 .subscription_request(sub.to_string(), params, unsub.to_string())
->>>>>>> 7762da86
                 .map_err(|_| RpcError::ClientError(Box::new(LightClientError::BackgroundClosed)))?;
 
             // Fails if the background is closed.
