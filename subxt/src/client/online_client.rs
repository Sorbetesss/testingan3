// Copyright 2019-2023 Parity Technologies (UK) Ltd.
// This file is dual-licensed as Apache-2.0 or GPL-3.0.
// see LICENSE for license details.

use super::{OfflineClient, OfflineClientT};
use crate::config::Header;
use crate::custom_values::CustomValuesClient;
use crate::{
    backend::{
        legacy::LegacyBackend, rpc::RpcClient, Backend, BackendExt, RuntimeVersion, StreamOfResults,
    },
    blocks::{BlockRef, BlocksClient},
    constants::ConstantsClient,
    error::Error,
    events::EventsClient,
    runtime_api::RuntimeApiClient,
    storage::StorageClient,
    tx::TxClient,
    Config, Metadata,
};
use derivative::Derivative;
use futures::future;
use std::sync::{Arc, RwLock};

/// A trait representing a client that can perform
/// online actions.
pub trait OnlineClientT<T: Config>: OfflineClientT<T> {
    /// Return a backend that can be used to communicate with a node.
    fn backend(&self) -> &dyn Backend<T>;
}

/// A client that can be used to perform API calls (that is, either those
/// requiring an [`OfflineClientT`] or those requiring an [`OnlineClientT`]).
#[derive(Derivative)]
#[derivative(Clone(bound = ""))]
pub struct OnlineClient<T: Config> {
    inner: Arc<RwLock<Inner<T>>>,
    backend: Arc<dyn Backend<T>>,
}

#[derive(Derivative)]
#[derivative(Debug(bound = ""))]
struct Inner<T: Config> {
    genesis_hash: T::Hash,
    runtime_version: RuntimeVersion,
    metadata: Metadata,
}

impl<T: Config> std::fmt::Debug for OnlineClient<T> {
    fn fmt(&self, f: &mut std::fmt::Formatter<'_>) -> std::fmt::Result {
        f.debug_struct("Client")
            .field("rpc", &"RpcClient")
            .field("inner", &self.inner)
            .finish()
    }
}

// The default constructors assume Jsonrpsee.
#[cfg(feature = "jsonrpsee")]
impl<T: Config> OnlineClient<T> {
    /// Construct a new [`OnlineClient`] using default settings which
    /// point to a locally running node on `ws://127.0.0.1:9944`.
    pub async fn new() -> Result<OnlineClient<T>, Error> {
        let url = "ws://127.0.0.1:9944";
        OnlineClient::from_url(url).await
    }

    /// Construct a new [`OnlineClient`], providing a URL to connect to.
    pub async fn from_url(url: impl AsRef<str>) -> Result<OnlineClient<T>, Error> {
        let client = RpcClient::from_url(url).await?;
        let backend = LegacyBackend::new(client);
        OnlineClient::from_backend(Arc::new(backend)).await
    }
}

impl<T: Config> OnlineClient<T> {
    /// Construct a new [`OnlineClient`] by providing an [`RpcClient`] to drive the connection.
    /// This will use the current default [`Backend`], which may change in future releases.
    pub async fn from_rpc_client(rpc_client: RpcClient) -> Result<OnlineClient<T>, Error> {
        let backend = Arc::new(LegacyBackend::new(rpc_client));
        OnlineClient::from_backend(backend).await
    }

    /// Construct a new [`OnlineClient`] by providing an RPC client along with the other
    /// necessary details. This will use the current default [`Backend`], which may change
    /// in future releases.
    ///
    /// # Warning
    ///
    /// This is considered the most primitive and also error prone way to
    /// instantiate a client; the genesis hash, metadata and runtime version provided will
    /// entirely determine which node and blocks this client will be able to interact with,
    /// and whether it will be able to successfully do things like submit transactions.
    ///
    /// If you're unsure what you're doing, prefer one of the alternate methods to instantiate
    /// a client.
    pub fn from_rpc_client_with(
        genesis_hash: T::Hash,
        runtime_version: RuntimeVersion,
        metadata: impl Into<Metadata>,
        rpc_client: RpcClient,
    ) -> Result<OnlineClient<T>, Error> {
        let backend = Arc::new(LegacyBackend::new(rpc_client));
        OnlineClient::from_backend_with(genesis_hash, runtime_version, metadata, backend)
    }

    /// Construct a new [`OnlineClient`] by providing an underlying [`Backend`]
    /// implementation to power it. Other details will be obtained from the chain.
    pub async fn from_backend<B: Backend<T>>(backend: Arc<B>) -> Result<OnlineClient<T>, Error> {
        let latest_block = backend.latest_finalized_block_ref().await?;

        let (genesis_hash, runtime_version, metadata) = future::join3(
            backend.genesis_hash(),
            backend.current_runtime_version(),
            OnlineClient::fetch_metadata(&*backend, latest_block.hash()),
        )
        .await;

        OnlineClient::from_backend_with(genesis_hash?, runtime_version?, metadata?, backend)
    }

    /// Construct a new [`OnlineClient`] by providing all of the underlying details needed
    /// to make it work.
    ///
    /// # Warning
    ///
    /// This is considered the most primitive and also error prone way to
    /// instantiate a client; the genesis hash, metadata and runtime version provided will
    /// entirely determine which node and blocks this client will be able to interact with,
    /// and whether it will be able to successfully do things like submit transactions.
    ///
    /// If you're unsure what you're doing, prefer one of the alternate methods to instantiate
    /// a client.
    pub fn from_backend_with<B: Backend<T>>(
        genesis_hash: T::Hash,
        runtime_version: RuntimeVersion,
        metadata: impl Into<Metadata>,
        backend: Arc<B>,
    ) -> Result<OnlineClient<T>, Error> {
        Ok(OnlineClient {
            inner: Arc::new(RwLock::new(Inner {
                genesis_hash,
                runtime_version,
                metadata: metadata.into(),
            })),
            backend,
        })
    }

    /// Fetch the metadata from substrate using the runtime API.
    async fn fetch_metadata(
        backend: &dyn Backend<T>,
        block_hash: T::Hash,
    ) -> Result<Metadata, Error> {
        #[cfg(feature = "unstable-metadata")]
        {
            /// The unstable metadata version number.
            const UNSTABLE_METADATA_VERSION: u32 = u32::MAX;

            // Try to fetch the latest unstable metadata, if that fails fall back to
            // fetching the latest stable metadata.
            match backend
                .metadata_at_version(UNSTABLE_METADATA_VERSION, block_hash)
                .await
            {
                Ok(bytes) => Ok(bytes),
                Err(_) => OnlineClient::fetch_latest_stable_metadata(backend, block_hash).await,
            }
        }

        #[cfg(not(feature = "unstable-metadata"))]
        OnlineClient::fetch_latest_stable_metadata(backend, block_hash).await
    }

    /// Fetch the latest stable metadata from the node.
    async fn fetch_latest_stable_metadata(
        backend: &dyn Backend<T>,
        block_hash: T::Hash,
    ) -> Result<Metadata, Error> {
        // This is the latest stable metadata that subxt can utilize.
        const V15_METADATA_VERSION: u32 = 15;

        // Try to fetch the metadata version.
        if let Ok(bytes) = backend
            .metadata_at_version(V15_METADATA_VERSION, block_hash)
            .await
        {
            return Ok(bytes);
        }

        // If that fails, fetch the metadata V14 using the old API.
        backend.legacy_metadata(block_hash).await
    }

    /// Create an object which can be used to keep the runtime up to date
    /// in a separate thread.
    ///
    /// # Example
    ///
    /// ```no_run
    /// # #[tokio::main]
    /// # async fn main() {
    /// use subxt::{ OnlineClient, PolkadotConfig };
    ///
    /// let client = OnlineClient::<PolkadotConfig>::new().await.unwrap();
    ///
    /// // high level API.
    ///
    /// let update_task = client.updater();
    /// tokio::spawn(async move {
    ///     update_task.perform_runtime_updates().await;
    /// });
    ///
    ///
    /// // low level API.
    ///
    /// let updater = client.updater();
    /// tokio::spawn(async move {
    ///     let mut update_stream = updater.runtime_updates().await.unwrap();
    ///
    ///     while let Some(Ok(update)) = update_stream.next().await {
    ///         let version = update.runtime_version().spec_version;
    ///
    ///         match updater.apply_update(update) {
    ///             Ok(()) => {
    ///                 println!("Upgrade to version: {} successful", version)
    ///             }
    ///             Err(e) => {
    ///                println!("Upgrade to version {} failed {:?}", version, e);
    ///             }
    ///        };
    ///     }
    /// });
    /// # }
    /// ```
    pub fn updater(&self) -> ClientRuntimeUpdater<T> {
        ClientRuntimeUpdater(self.clone())
    }

    /// Return the [`Metadata`] used in this client.
    pub fn metadata(&self) -> Metadata {
        let inner = self.inner.read().expect("shouldn't be poisoned");
        inner.metadata.clone()
    }

    /// Change the [`Metadata`] used in this client.
    ///
    /// # Warning
    ///
    /// Setting custom metadata may leave Subxt unable to work with certain blocks,
    /// subscribe to latest blocks or submit valid transactions.
    pub fn set_metadata(&self, metadata: impl Into<Metadata>) {
        let mut inner = self.inner.write().expect("shouldn't be poisoned");
        inner.metadata = metadata.into();
    }

    /// Return the genesis hash.
    pub fn genesis_hash(&self) -> T::Hash {
        let inner = self.inner.read().expect("shouldn't be poisoned");
        inner.genesis_hash
    }

    /// Change the genesis hash used in this client.
    ///
    /// # Warning
    ///
    /// Setting a custom genesis hash may leave Subxt unable to
    /// submit valid transactions.
    pub fn set_genesis_hash(&self, genesis_hash: T::Hash) {
        let mut inner = self.inner.write().expect("shouldn't be poisoned");
        inner.genesis_hash = genesis_hash;
    }

    /// Return the runtime version.
    pub fn runtime_version(&self) -> RuntimeVersion {
        let inner = self.inner.read().expect("shouldn't be poisoned");
        inner.runtime_version.clone()
    }

    /// Change the [`RuntimeVersion`] used in this client.
    ///
    /// # Warning
    ///
    /// Setting a custom runtime version may leave Subxt unable to
    /// submit valid transactions.
    pub fn set_runtime_version(&self, runtime_version: RuntimeVersion) {
        let mut inner = self.inner.write().expect("shouldn't be poisoned");
        inner.runtime_version = runtime_version;
    }

    /// Return an RPC client to make raw requests with.
    pub fn backend(&self) -> &dyn Backend<T> {
        &*self.backend
    }

    /// Return an offline client with the same configuration as this.
    pub fn offline(&self) -> OfflineClient<T> {
        let inner = self.inner.read().expect("shouldn't be poisoned");
        OfflineClient::new(
            inner.genesis_hash,
            inner.runtime_version.clone(),
            inner.metadata.clone(),
        )
    }

    // Just a copy of the most important trait methods so that people
    // don't need to import the trait for most things:

    /// Work with transactions.
    pub fn tx(&self) -> TxClient<T, Self> {
        <Self as OfflineClientT<T>>::tx(self)
    }

    /// Work with events.
    pub fn events(&self) -> EventsClient<T, Self> {
        <Self as OfflineClientT<T>>::events(self)
    }

    /// Work with storage.
    pub fn storage(&self) -> StorageClient<T, Self> {
        <Self as OfflineClientT<T>>::storage(self)
    }

    /// Access constants.
    pub fn constants(&self) -> ConstantsClient<T, Self> {
        <Self as OfflineClientT<T>>::constants(self)
    }

    /// Access custom types.
    pub fn custom_values(&self) -> CustomValuesClient<T, Self> {
        <Self as OfflineClientT<T>>::custom_values(self)
    }

    /// Work with blocks.
    pub fn blocks(&self) -> BlocksClient<T, Self> {
        <Self as OfflineClientT<T>>::blocks(self)
    }

    /// Work with runtime API.
    pub fn runtime_api(&self) -> RuntimeApiClient<T, Self> {
        <Self as OfflineClientT<T>>::runtime_api(self)
    }
}

impl<T: Config> OfflineClientT<T> for OnlineClient<T> {
    fn metadata(&self) -> Metadata {
        self.metadata()
    }
    fn genesis_hash(&self) -> T::Hash {
        self.genesis_hash()
    }
    fn runtime_version(&self) -> RuntimeVersion {
        self.runtime_version()
    }
}

impl<T: Config> OnlineClientT<T> for OnlineClient<T> {
    fn backend(&self) -> &dyn Backend<T> {
        &*self.backend
    }
}

/// Client wrapper for performing runtime updates. See [`OnlineClient::updater()`]
/// for example usage.
pub struct ClientRuntimeUpdater<T: Config>(OnlineClient<T>);

impl<T: Config> ClientRuntimeUpdater<T> {
    fn is_runtime_version_different(&self, new: &RuntimeVersion) -> bool {
        let curr = self.0.inner.read().expect("shouldn't be poisoned");
        &curr.runtime_version != new
    }

    fn do_update(&self, update: Update) {
        let mut writable = self.0.inner.write().expect("shouldn't be poisoned");
        writable.metadata = update.metadata;
        writable.runtime_version = update.runtime_version;
    }

    /// Tries to apply a new update.
    pub fn apply_update(&self, update: Update) -> Result<(), UpgradeError> {
        if !self.is_runtime_version_different(&update.runtime_version) {
            return Err(UpgradeError::SameVersion);
        }

        self.do_update(update);

        Ok(())
    }

    /// Performs runtime updates indefinitely unless encountering an error.
    ///
    /// *Note:* This will run indefinitely until it errors, so the typical usage
    /// would be to run it in a separate background task.
    pub async fn perform_runtime_updates(&self) -> Result<(), Error> {
        // Obtain an update subscription to further detect changes in the runtime version of the node.
        let mut runtime_version_stream = self.runtime_updates().await?;

        while let Some(update) = runtime_version_stream.next().await {
            let update = update?;

            // This only fails if received the runtime version is the same the current runtime version
            // which might occur because that runtime subscriptions in substrate sends out the initial
            // value when they created and not only when runtime upgrades occurs.
            // Thus, fine to ignore here as it strictly speaking isn't really an error
            let _ = self.apply_update(update);
        }

        Ok(())
    }

    /// Low-level API to get runtime updates as a stream but it's doesn't check if the
    /// runtime version is newer or updates the runtime.
    ///
    /// Instead that's up to the user of this API to decide when to update and
    /// to perform the actual updating.
    pub async fn runtime_updates(&self) -> Result<RuntimeUpdaterStream<T>, Error> {
        let stream = self.0.backend().stream_runtime_version().await?;
        Ok(RuntimeUpdaterStream {
            stream,
            client: self.0.clone(),
        })
    }
}

/// Stream to perform runtime upgrades.
pub struct RuntimeUpdaterStream<T: Config> {
    stream: StreamOfResults<RuntimeVersion>,
    client: OnlineClient<T>,
}

impl<T: Config> RuntimeUpdaterStream<T> {
    /// Wait for the next runtime update.
    pub async fn next(&mut self) -> Option<Result<Update, Error>> {
        let runtime_version = match self.stream.next().await? {
            Ok(runtime_version) => runtime_version,
            Err(err) => return Some(Err(err)),
        };

        // Remove this block before merging.
        {
            let b = self
                .client
                .backend()
                .latest_finalized_block_ref()
                .await
                .unwrap();

            let h = self
                .client
                .backend()
                .block_header(b.hash())
                .await
                .unwrap()
                .unwrap();

            tracing::info!("Runtime upgrade initiated at #{}", h.number().into());
        }

        let at =
            match wait_runtime_upgrade_in_finalized_block(&self.client, &runtime_version).await? {
                Ok(at) => at,
                Err(err) => return Some(Err(err)),
            };

        let metadata = match OnlineClient::fetch_metadata(self.client.backend(), at.hash()).await {
            Ok(metadata) => metadata,
            Err(err) => return Some(Err(err)),
        };

        Some(Ok(Update {
            metadata,
            runtime_version,
        }))
    }
}

/// Error that can occur during upgrade.
#[non_exhaustive]
#[derive(Debug, Clone)]
pub enum UpgradeError {
    /// The version is the same as the current version.
    SameVersion,
}

/// Represents the state when a runtime upgrade occurred.
pub struct Update {
    runtime_version: RuntimeVersion,
    metadata: Metadata,
}

impl Update {
    /// Get the runtime version.
    pub fn runtime_version(&self) -> &RuntimeVersion {
        &self.runtime_version
    }

    /// Get the metadata.
    pub fn metadata(&self) -> &Metadata {
        &self.metadata
    }
}

/// Helper to wait until the runtime upgrade is applied on at finalized block.
async fn wait_runtime_upgrade_in_finalized_block<T: Config>(
    client: &OnlineClient<T>,
    runtime_version: &RuntimeVersion,
) -> Option<Result<BlockRef<T::Hash>, Error>> {
    use scale_value::At;

    let mut block_sub = match client.backend().stream_finalized_block_headers().await {
        Ok(s) => s,
        Err(err) => return Some(Err(err)),
    };

    let block_ref = loop {
        let (b, block_ref) = match block_sub.next().await? {
            Ok(n) => n,
            Err(err) => return Some(Err(err)),
        };

        let key: Vec<scale_value::Value> = vec![];
        let addr = crate::dynamic::storage("System", "LastRuntimeUpgrade", key);

        // The storage `system::lastRuntimeUpgrade` should always have a version
        //
        // <https://github.com/paritytech/polkadot-sdk/blob/master/substrate/frame/system/src/lib.rs#L958>
        let chunk = match client.storage().at(block_ref.hash()).fetch(&addr).await {
            Ok(Some(v)) => v,
            Ok(None) => {
                continue;
            }
            Err(e) => return Some(Err(e)),
        };

        let scale_val = match chunk.to_value() {
            Ok(v) => v,
            Err(e) => return Some(Err(e)),
        };

        let Some(Ok(spec_version)) = scale_val
            .at("spec_version")
            .and_then(|v| v.as_u128())
            .map(u32::try_from)
        else {
            return Some(Err(Error::Other(
                "Decoding `RuntimeVersion::spec_version` as u32 failed".to_string(),
            )));
        };

<<<<<<< HEAD
        // We are waiting for the chain to have the same spec version
        // as sent out via the runtime subscription.
        if spec_version == runtime_version.spec_version {
            tracing::info!("block #{} new runtime", b.number().into());
=======
        if spec_version > runtime_version.spec_version {
>>>>>>> a294cb38
            break block_ref;
        } else {
            tracing::info!("block #{} no new runtime", b.number().into());
        }
    };

    Some(Ok(block_ref))
}<|MERGE_RESOLUTION|>--- conflicted
+++ resolved
@@ -547,14 +547,10 @@
             )));
         };
 
-<<<<<<< HEAD
         // We are waiting for the chain to have the same spec version
         // as sent out via the runtime subscription.
         if spec_version == runtime_version.spec_version {
             tracing::info!("block #{} new runtime", b.number().into());
-=======
-        if spec_version > runtime_version.spec_version {
->>>>>>> a294cb38
             break block_ref;
         } else {
             tracing::info!("block #{} no new runtime", b.number().into());
