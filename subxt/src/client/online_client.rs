--- conflicted
+++ resolved
@@ -16,13 +16,7 @@
     Config, Metadata,
 };
 use derivative::Derivative;
-<<<<<<< HEAD
 use futures::{StreamExt, future};
-=======
-
-use futures::future;
-
->>>>>>> 8b4fea0b
 use std::sync::{Arc, RwLock};
 
 /// A trait representing a client that can perform
