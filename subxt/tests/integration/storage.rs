--- conflicted
+++ resolved
@@ -30,13 +30,8 @@
 
     // Look up a plain value. Wait long enough that we don't get the genesis block data,
     // because it may have no storage associated with it.
-<<<<<<< HEAD
-    async_std::task::sleep(std::time::Duration::from_secs(6)).await;
+    tokio::time::sleep(std::time::Duration::from_secs(6)).await;
     let entry = ctx.api.storage().timestamp()?.now(None).await?;
-=======
-    tokio::time::sleep(std::time::Duration::from_secs(6)).await;
-    let entry = ctx.api.storage().timestamp().now(None).await?;
->>>>>>> 6ce99835
     assert!(entry > 0);
 
     Ok(())
