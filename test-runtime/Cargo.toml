[package]
name = "test-runtime"
version = "0.17.0"
edition = "2021"

[dependencies]
subxt = { path = "../subxt" }
<<<<<<< HEAD
sp-runtime = { package = "sp-runtime", git = "https://github.com/tide-labs/substrate", branch = "tidechain" }
codec = { package = "parity-scale-codec", version = "2", default-features = false, features = ["derive", "full", "bit-vec"] }

[build-dependencies]
subxt = { path = "../subxt" }
sp-core = { package = "sp-core", git = "https://github.com/tide-labs/substrate", branch = "tidechain" }
=======
sp-runtime = "6.0.0"
codec = { package = "parity-scale-codec", version = "3.0.0", default-features = false, features = ["derive", "full", "bit-vec"] }

[build-dependencies]
subxt = { path = "../subxt" }
sp-core = "6.0.0"
>>>>>>> 11f24d78
async-std = { version = "1.9.0", features = ["attributes", "tokio1"] }
which = "4.2.2"<|MERGE_RESOLUTION|>--- conflicted
+++ resolved
@@ -5,20 +5,13 @@
 
 [dependencies]
 subxt = { path = "../subxt" }
-<<<<<<< HEAD
+
 sp-runtime = { package = "sp-runtime", git = "https://github.com/tide-labs/substrate", branch = "tidechain" }
-codec = { package = "parity-scale-codec", version = "2", default-features = false, features = ["derive", "full", "bit-vec"] }
+codec = { package = "parity-scale-codec", version = "3.0.0", default-features = false, features = ["derive", "full", "bit-vec"] }
 
 [build-dependencies]
 subxt = { path = "../subxt" }
 sp-core = { package = "sp-core", git = "https://github.com/tide-labs/substrate", branch = "tidechain" }
-=======
-sp-runtime = "6.0.0"
-codec = { package = "parity-scale-codec", version = "3.0.0", default-features = false, features = ["derive", "full", "bit-vec"] }
 
-[build-dependencies]
-subxt = { path = "../subxt" }
-sp-core = "6.0.0"
->>>>>>> 11f24d78
 async-std = { version = "1.9.0", features = ["attributes", "tokio1"] }
 which = "4.2.2"