--- conflicted
+++ resolved
@@ -23,16 +23,10 @@
 hex = "0.4.3"
 regex = "1.5.0"
 scale-info = { version = "2.0.0", features = ["bit-vec"] }
-<<<<<<< HEAD
-sp-core = { version = "16.0.0", default-features = false }
-sp-keyring = "18.0.0"
-syn = "1.0.0"
-=======
 sp-core = { version = "18.0.0", default-features = false }
 sp-keyring = "20.0.0"
 sp-runtime = "20.0.0"
 syn = "1.0.109"
->>>>>>> 1c5faf3f
 subxt = { version = "0.27.1", path = "../../subxt" }
 subxt-codegen = { version = "0.27.1", path = "../../codegen" }
 test-runtime = { path = "../test-runtime" }
