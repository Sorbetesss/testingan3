--- conflicted
+++ resolved
@@ -11,15 +11,13 @@
         wait_for_blocks,
     },
 };
-<<<<<<< HEAD
 use assert_matches::assert_matches;
-=======
 use codec::{
     Compact,
     Decode,
+    Encode,
 };
 use frame_metadata::RuntimeMetadataPrefixed;
->>>>>>> c0198ace
 use sp_core::{
     sr25519::Pair as Sr25519Pair,
     storage::well_known_keys,
@@ -39,8 +37,6 @@
     utils::AccountId32,
 };
 
-use codec::Encode;
-
 #[tokio::test]
 async fn insert_key() {
     let ctx = test_context_with(AccountKeyring::Bob).await;
@@ -271,7 +267,32 @@
 }
 
 #[tokio::test]
-<<<<<<< HEAD
+async fn rpc_state_call() {
+    let ctx = test_context().await;
+    let api = ctx.client();
+
+    // Call into the runtime of the chain to get the Metadata.
+    let metadata_bytes = api
+        .rpc()
+        .state_call("Metadata_metadata", None, None)
+        .await
+        .unwrap();
+
+    let cursor = &mut &*metadata_bytes;
+    let _ = <Compact<u32>>::decode(cursor).unwrap();
+    let meta: RuntimeMetadataPrefixed = Decode::decode(cursor).unwrap();
+    let metadata_call = match meta.1 {
+        frame_metadata::RuntimeMetadata::V14(metadata) => metadata,
+        _ => panic!("Metadata V14 unavailable"),
+    };
+
+    // Compare the runtime API call against the `state_getMetadata`.
+    let metadata = api.rpc().metadata(None).await.unwrap();
+    let metadata = metadata.runtime_metadata();
+    assert_eq!(&metadata_call, metadata);
+}
+
+#[tokio::test]
 async fn chainhead_unstable_follow() {
     let ctx = test_context().await;
     let api = ctx.client();
@@ -443,29 +464,4 @@
         .chainhead_unstable_unpin(sub_id, hash)
         .await
         .is_err());
-=======
-async fn rpc_state_call() {
-    let ctx = test_context().await;
-    let api = ctx.client();
-
-    // Call into the runtime of the chain to get the Metadata.
-    let metadata_bytes = api
-        .rpc()
-        .state_call("Metadata_metadata", None, None)
-        .await
-        .unwrap();
-
-    let cursor = &mut &*metadata_bytes;
-    let _ = <Compact<u32>>::decode(cursor).unwrap();
-    let meta: RuntimeMetadataPrefixed = Decode::decode(cursor).unwrap();
-    let metadata_call = match meta.1 {
-        frame_metadata::RuntimeMetadata::V14(metadata) => metadata,
-        _ => panic!("Metadata V14 unavailable"),
-    };
-
-    // Compare the runtime API call against the `state_getMetadata`.
-    let metadata = api.rpc().metadata(None).await.unwrap();
-    let metadata = metadata.runtime_metadata();
-    assert_eq!(&metadata_call, metadata);
->>>>>>> c0198ace
 }