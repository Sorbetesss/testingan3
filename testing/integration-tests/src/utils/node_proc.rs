--- conflicted
+++ resolved
@@ -83,11 +83,7 @@
     {
         let mut node_builder = SubstrateNode::builder();
 
-<<<<<<< HEAD
-        node_builder.binary_paths(&[self.node_path]);
-=======
         node_builder.binary_paths(&self.node_paths);
->>>>>>> 059723e4
 
         if let Some(authority) = &self.authority {
             node_builder.arg(authority.to_lowercase());
